@testset "Spatial" begin
    @test vector_1D(4.0, 6.0, 10.0) ==  2.0
    @test vector_1D(1.0, 9.0, 10.0) == -2.0
    @test vector_1D(6.0, 4.0, 10.0) == -2.0
    @test vector_1D(9.0, 1.0, 10.0) ==  2.0

    @test vector_1D(4.0u"nm", 6.0u"nm", 10.0u"nm") ==  2.0u"nm"
    @test vector_1D(1.0u"m" , 9.0u"m" , 10.0u"m" ) == -2.0u"m"
    @test_throws Unitful.DimensionError vector_1D(6.0u"nm", 4.0u"nm", 10.0)

    @test vector(
        SVector(4.0, 1.0, 6.0),
        SVector(6.0, 9.0, 4.0),
        CubicBoundary(SVector(10.0, 10.0, 10.0)),
    ) == SVector(2.0, -2.0, -2.0)
    @test vector(
        SVector(4.0, 1.0, 1.0),
        SVector(6.0, 4.0, 3.0),
        CubicBoundary(SVector(10.0, 5.0, 3.5)),
    ) == SVector(2.0, -2.0, -1.5)
    @test vector(
        SVector(4.0, 1.0),
        SVector(6.0, 9.0),
        RectangularBoundary(10.0),
    ) == SVector(2.0, -2.0)
    @test vector(
        SVector(4.0, 1.0, 6.0)u"nm",
        SVector(6.0, 9.0, 4.0)u"nm",
        CubicBoundary(SVector(10.0, 10.0, 10.0)u"nm"),
    ) == SVector(2.0, -2.0, -2.0)u"nm"

    @test wrap_coord_1D(8.0 , 10.0) == 8.0
    @test wrap_coord_1D(12.0, 10.0) == 2.0
    @test wrap_coord_1D(-2.0, 10.0) == 8.0

    @test wrap_coord_1D(8.0u"nm" , 10.0u"nm") == 8.0u"nm"
    @test wrap_coord_1D(12.0u"m" , 10.0u"m" ) == 2.0u"m"
    @test_throws ErrorException wrap_coord_1D(-2.0u"nm", 10.0)

    vels_units   = [maxwell_boltzmann(12.0u"u", 300.0u"K", uconvert(u"u * nm^2 * ps^-2 * K^-1", Unitful.k)) for _ in 1:1_000]
    vels_nounits = [maxwell_boltzmann(12.0    , 300.0    , ustrip(u"u * nm^2 * ps^-2 * K^-1", Unitful.k)) for _ in 1:1_000]
    @test 0.35u"nm * ps^-1" < std(vels_units) < 0.55u"nm * ps^-1"
    @test 0.35 < std(vels_nounits) < 0.55

    b = CubicBoundary(4.0u"nm", 5.0u"nm", 6.0u"nm")
    @test float_type(b) == Float64
    @test Molly.length_type(b) == typeof(1.0u"nm")
    @test ustrip(b) == CubicBoundary(4.0, 5.0, 6.0)
    @test ustrip(u"Å", b) == CubicBoundary(40.0, 50.0, 60.0)
    @test !Molly.has_infinite_boundary(b)
    @test box_volume(b) == 120.0u"nm^3"
    @test box_volume(CubicBoundary(0.0u"m"; check_positive=false)) == 0.0u"m^3"
    @test box_center(b) == SVector(2.0, 2.5, 3.0)u"nm"
    sb = scale_boundary(b, 1.1)
    @test sb.side_lengths ≈ SVector(4.4, 5.5, 6.6)u"nm"
    @test Molly.cubic_bounding_box(b) == SVector(4.0, 5.0, 6.0)u"nm"
    @test Molly.axis_limits(CubicBoundary(4.0, 5.0, 6.0), CoordinateLogger(1), 2) == (0.0, 5.0)
    @test_throws DomainError CubicBoundary(-4.0u"nm", 5.0u"nm", 6.0u"nm")
    @test_throws DomainError CubicBoundary( 4.0u"nm", 0.0u"nm", 6.0u"nm")

    b = RectangularBoundary(4.0u"m", 5.0u"m")
    @test float_type(b) == Float64
    @test Molly.length_type(b) == typeof(1.0u"m")
    @test ustrip(b) == RectangularBoundary(4.0, 5.0)
    @test ustrip(u"km", b) == RectangularBoundary(4e-3, 5e-3)
    @test !Molly.has_infinite_boundary(b)
    @test box_volume(b) == 20.0u"m^2"
    @test box_volume(RectangularBoundary(0.0u"m"; check_positive=false)) == 0.0u"m^2"
    @test box_center(b) == SVector(2.0, 2.5)u"m"
    sb = scale_boundary(b, 0.9)
    @test sb.side_lengths ≈ SVector(3.6, 4.5)u"m"
    @test Molly.cubic_bounding_box(b) == SVector(4.0, 5.0)u"m"
    @test Molly.axis_limits(RectangularBoundary(4.0, 5.0), CoordinateLogger(1), 2) == (0.0, 5.0)
    @test_throws DomainError RectangularBoundary(-4.0u"nm", 5.0u"nm")
    @test_throws DomainError RectangularBoundary( 4.0u"nm", 0.0u"nm")

    b = TriclinicBoundary(SVector(2.2, 2.0, 1.8)u"nm", deg2rad.(SVector(50.0, 40.0, 60.0)))
    @test float_type(b) == Float64
    @test Molly.length_type(b) == typeof(1.0u"nm")
    @test isapprox(b.basis_vectors[1], SVector(2.2      , 0.0      , 0.0      )u"nm"; atol=1e-6u"nm")
    @test isapprox(b.basis_vectors[2], SVector(1.0      , 1.7320508, 0.0      )u"nm"; atol=1e-6u"nm")
    @test isapprox(b.basis_vectors[3], SVector(1.37888  , 0.5399122, 1.0233204)u"nm"; atol=1e-6u"nm")
    @test TriclinicBoundary(b.basis_vectors) == b
    @test TriclinicBoundary([b.basis_vectors[1], b.basis_vectors[2], b.basis_vectors[3]]) == b

    @test bounding_box(b) == b.basis_vectors
    @test box_volume(b) ≈ 3.89937463181886u"nm^3"
    @test isapprox(box_center(b), SVector(2.28944, 1.1359815, 0.5116602)u"nm"; atol=1e-6u"nm")
    sb = scale_boundary(b, 1.2)
    @test [sb.α, sb.β, sb.γ] ≈ [b.α, b.β, b.γ]
    @test box_volume(sb) ≈ box_volume(b) * 1.2^3
    @test isapprox(
        Molly.cubic_bounding_box(b),
        SVector(4.5788800, 2.2719630, 1.0233205)u"nm";
        atol=1e-6u"nm",
    )

    @test_throws ArgumentError TriclinicBoundary(
        SVector(2.0, 1.0, 0.0)u"nm",
        SVector(1.0, 2.0, 0.0)u"nm",
        SVector(1.0, 1.0, 2.0)u"nm",
    )
    @test_throws ArgumentError TriclinicBoundary(
        SVector(-2.2, 2.0, 1.8)u"nm",
        deg2rad.(SVector(20.0, 40.0, 60.0)),
    )
    @test_throws ArgumentError TriclinicBoundary(
        SVector(2.2, 2.0, 1.8)u"nm",
        deg2rad.(SVector(190.0, 40.0, 60.0)),
    )

    n_atoms = 1_000
    coords = place_atoms(n_atoms, b; min_dist=0.01u"nm")
    @test wrap_coords.(coords, (b,)) == coords

    # Test approximation for minimum image is correct up to half the minimum height/width
    b_exact = TriclinicBoundary(b.basis_vectors; approx_images=false)
    correct_limit = min(b.basis_vectors[1][1], b.basis_vectors[2][2], b.basis_vectors[3][3]) / 2
    @test all(1:(n_atoms - 1)) do i
        c1 = coords[i]
        c2 = coords[i + 1]
        dr_exact = vector(c1, c2, b_exact)
        if norm(dr_exact) <= correct_limit
            dr_approx = vector(c1, c2, b)
            return dr_exact ≈ dr_approx
        else
            return true
        end
    end

    atoms = fill(Atom(mass=1.0u"g/mol"), n_atoms)
    loggers = (coords=CoordinateLogger(10),)
    temp = 100.0u"K"
    dt = 0.002u"ps"
    sim = VelocityVerlet(dt=dt, remove_CM_motion=false)
    sys = System(atoms=atoms, coords=coords, boundary=b, loggers=loggers)
    random_velocities!(sys, temp)
    starting_velocities = copy(sys.velocities)
    simulate!(sys, sim, 1_000)
    @test all(sys.velocities .≈ starting_velocities)
    @test wrap_coords.(sys.coords, (b,)) == sys.coords

    # Test that displacements match those expected from the starting velocity,
    #   i.e. that coordinate wrapping hasn't caused any atoms to jump
    logged_coords = values(sys.loggers.coords)
    max_disps = map(1:n_atoms) do ci
        return maximum(1:(length(logged_coords) - 1)) do fi
            return norm(vector(logged_coords[fi][ci], logged_coords[fi + 1][ci], b_exact))
        end
    end
    @test isapprox(
        maximum(max_disps),
        norm(sys.velocities[argmax(max_disps)]) * sys.loggers.coords.n_steps * dt;
        atol=1e-9u"nm",
    )

    coords = [SVector(1.95, 0.0, 0.0), SVector(0.05, 0.0, 0.0), SVector(0.15, 0.0, 0.0),
              SVector(1.0 , 1.0, 1.0)]
    boundary = CubicBoundary(2.0)
    topology = MolecularTopology([1, 1, 1, 2], [3, 1])
    mcs = molecule_centers(coords, boundary, topology)
    @test mcs == [SVector(0.05, 0.0, 0.0), SVector(1.0, 1.0, 1.0)]

    coords = [SVector(1.95, 0.0), SVector(0.05, 0.0), SVector(0.15, 0.0),
              SVector(1.0 , 1.0)]
    boundary = RectangularBoundary(2.0)
    mcs = molecule_centers(coords, boundary, topology)
    @test mcs == [SVector(0.05, 0.0), SVector(1.0, 1.0)]

    ff = MolecularForceField(joinpath.(ff_dir, ["ff99SBildn.xml", "tip3p_standard.xml", "his.xml"])...)
    for gpu in gpu_list
        sys = System(joinpath(data_dir, "6mrr_equil.pdb"), ff; gpu=gpu, use_cell_list=false)
        mcs = molecule_centers(sys.coords, sys.boundary, sys.topology)
        @test isapprox(Array(mcs)[1], mean(sys.coords[1:1170]); atol=0.04u"nm")

        # Mark all pairs as ineligible for pairwise interactions and check that the
        #   potential energy from the specific interactions does not change on scaling
        no_nbs = falses(length(sys), length(sys))
        sys.neighbor_finder = DistanceNeighborFinder(
            eligible=(gpu ? CuArray(no_nbs) : no_nbs),
            dist_cutoff=1.0u"nm",
        )
        coords_start = deepcopy(sys.coords)
        pe_start = potential_energy(sys, find_neighbors(sys))
        scale_factor = 1.02
        n_scales = 10

        for i in 1:n_scales
            scale_coords!(sys, scale_factor)
            @test potential_energy(sys, find_neighbors(sys)) ≈ pe_start
        end
        for i in 1:n_scales
            scale_coords!(sys, inv(scale_factor))
            @test potential_energy(sys, find_neighbors(sys)) ≈ pe_start
        end
        coords_diff = Array(sys.coords) .- Array(coords_start)
        @test maximum(maximum(abs.(v)) for v in coords_diff) < 5e-4u"nm"
    end
end

@testset "Neighbor lists" begin
    reorder_neighbors(nbs) = map(t -> (min(t[1], t[2]), max(t[1], t[2]), t[3]), nbs)

    for neighbor_finder in (DistanceNeighborFinder, TreeNeighborFinder, CellListMapNeighborFinder)
        nf = neighbor_finder(eligible=trues(3, 3), n_steps=10, dist_cutoff=2.0u"nm")
        s = System(
            atoms=[Atom(), Atom(), Atom()],
            coords=[
                SVector(1.0, 1.0, 1.0)u"nm",
                SVector(2.0, 2.0, 2.0)u"nm",
                SVector(5.0, 5.0, 5.0)u"nm",
            ],
            boundary=CubicBoundary(10.0u"nm"),
            neighbor_finder=nf,
        )
        neighbors = find_neighbors(s, s.neighbor_finder; n_threads=1)
        @test reorder_neighbors(neighbors.list) == [(Int32(1), Int32(2), false)]
        if run_parallel_tests
            neighbors = find_neighbors(s, s.neighbor_finder; n_threads=Threads.nthreads())
            @test reorder_neighbors(neighbors.list) == [(Int32(1), Int32(2), false)]
        end
        show(devnull, nf)
    end

    # Test passing the boundary and coordinates as keyword arguments to CellListMapNeighborFinder
    coords = [
        SVector(1.0, 1.0, 1.0)u"nm",
        SVector(2.0, 2.0, 2.0)u"nm",
        SVector(5.0, 5.0, 5.0)u"nm",
    ]
    boundary = CubicBoundary(10.0u"nm")
    neighbor_finder=CellListMapNeighborFinder(
        eligible=trues(3, 3), n_steps=10, x0=coords,
        unit_cell=boundary, dist_cutoff=2.0u"nm",
    )
    sys = System(
        atoms=[Atom(), Atom(), Atom()],
        coords=coords,
        boundary=boundary,
        neighbor_finder=neighbor_finder,
    )
    neighbors = find_neighbors(sys, sys.neighbor_finder; n_threads=1)
    @test reorder_neighbors(neighbors.list) == [(Int32(1), Int32(2), false)]
    if run_parallel_tests
        neighbors = find_neighbors(sys, sys.neighbor_finder; n_threads=Threads.nthreads())
        @test reorder_neighbors(neighbors.list) == [(Int32(1), Int32(2), false)]
    end

    # Test CellListMapNeighborFinder with TriclinicBoundary
    boundary = TriclinicBoundary(
        SVector(2.0, 0.0, 0.0)u"nm",
        SVector(0.7, 1.8, 0.0)u"nm",
        SVector(0.5, 0.3, 1.6)u"nm",
    )
    n_atoms = 1_000
    coords = place_atoms(n_atoms, boundary; min_dist=0.01u"nm")
    atoms = fill(Atom(), n_atoms)
    dist_cutoff = 0.6u"nm"
    nf = CellListMapNeighborFinder(eligible=trues(n_atoms, n_atoms), dist_cutoff=dist_cutoff)
    sys = System(atoms=atoms, coords=coords, boundary=boundary, neighbor_finder=nf)
    neighbors = find_neighbors(sys)

    function sort_nbs(nbs_dev)
        nbs = Array(nbs_dev)
        return sort(
            reorder_neighbors(nbs),
            lt=(t1, t2) -> t1[1] < t2[1] || (t1[1] == t2[1] && t1[2] < t2[2]),
        )
    end

    neighbors_dist = Tuple{Int32, Int32, Bool}[]
    for i in 1:n_atoms
        for j in (i + 1):n_atoms
            if norm(vector(coords[i], coords[j], boundary)) <= dist_cutoff
                push!(neighbors_dist, (Int32(i), Int32(j), false))
            end
        end
    end
    @test neighbors_dist == sort_nbs(neighbors.list)

    # Test all neighbor finders agree for a larger system
    ff = MolecularForceField(joinpath.(ff_dir, ["ff99SBildn.xml", "tip3p_standard.xml", "his.xml"])...)
    dist_cutoff = 1.2u"nm"
    sys = System(joinpath(data_dir, "6mrr_equil.pdb"), ff; dist_neighbors=dist_cutoff)
    neighbors_ref = find_neighbors(sys)
    n_neighbors_ref = 4602420
    @test length(neighbors_ref) == neighbors_ref.n == n_neighbors_ref

    identical_neighbors(nl1, nl2) = (nl1.n == nl2.n && sort_nbs(nl1.list) == sort_nbs(nl2.list))

    for neighbor_finder in (DistanceNeighborFinder, TreeNeighborFinder, CellListMapNeighborFinder)
        nf = neighbor_finder(
            eligible=sys.neighbor_finder.eligible,
            special=sys.neighbor_finder.special,
            dist_cutoff=dist_cutoff,
        )
        for n_threads in n_threads_list
            neighbors = find_neighbors(sys, nf; n_threads=n_threads)
            @test length(neighbors) == n_neighbors_ref
            @test neighbors[10] isa Tuple{Int32, Int32, Bool}
            @test identical_neighbors(neighbors, neighbors_ref)
        end
    end

    if run_gpu_tests
        sys_gpu = System(joinpath(data_dir, "6mrr_equil.pdb"), ff; gpu=true)
        for neighbor_finder in (DistanceNeighborFinder,)
            nf_gpu = neighbor_finder(
                eligible=sys_gpu.neighbor_finder.eligible,
                special=sys_gpu.neighbor_finder.special,
                dist_cutoff=dist_cutoff,
            )
            neighbors_gpu = find_neighbors(sys_gpu, nf_gpu)
            @test length(neighbors_gpu) == n_neighbors_ref
            CUDA.allowscalar() do
                @test neighbors_gpu[10] isa Tuple{Int32, Int32, Bool}
            end
            @test identical_neighbors(neighbors_gpu, neighbors_ref)
        end
    end
end

@testset "Analysis" begin
    pdb_path = joinpath(data_dir, "1ssu.pdb")
    struc = read(pdb_path, BioStructures.PDB)
    cm_1 = BioStructures.coordarray(struc[1], BioStructures.calphaselector)
    cm_2 = BioStructures.coordarray(struc[2], BioStructures.calphaselector)
    coords_1 = SVector{3, Float64}.(eachcol(cm_1)) / 10 * u"nm"
    coords_2 = SVector{3, Float64}.(eachcol(cm_2)) / 10 * u"nm"
    @test rmsd(coords_1, coords_2) ≈ 2.54859467758795u"Å"
    if run_gpu_tests
        @test rmsd(CuArray(coords_1), CuArray(coords_2)) ≈ 2.54859467758795u"Å"
    end

    bb_atoms = BioStructures.collectatoms(struc[1], BioStructures.backboneselector)
    coords = SVector{3, Float64}.(eachcol(BioStructures.coordarray(bb_atoms))) / 10 * u"nm"
    bb_to_mass = Dict("C" => 12.011u"g/mol", "N" => 14.007u"g/mol", "O" => 15.999u"g/mol")
    atoms = [Atom(mass=bb_to_mass[BioStructures.element(bb_atoms[i])]) for i in eachindex(bb_atoms)]
    @test isapprox(radius_gyration(coords, atoms), 11.51225678195222u"Å"; atol=1e-6u"nm")
end

@testset "Replica System" begin
    n_atoms = 100
    boundary = CubicBoundary(2.0u"nm") 
    temp = 298.0u"K"
    atom_mass = 10.0u"g/mol"
    
    atoms = [Atom(mass=atom_mass, σ=0.3u"nm", ϵ=0.2u"kJ * mol^-1") for i in 1:n_atoms]
    coords = place_atoms(n_atoms, boundary; min_dist=0.3u"nm")
    replica_velocities = nothing
    pairwise_inters = (LennardJones(use_neighbors=true),)
    n_replicas = 4

    eligible = trues(n_atoms, n_atoms)
    for i in 1:(n_atoms ÷ 2)
        eligible[i, i + (n_atoms ÷ 2)] = false
        eligible[i + (n_atoms ÷ 2), i] = false
    end
    
    neighbor_finder = DistanceNeighborFinder(
        eligible=eligible,
        n_steps=10,
        dist_cutoff=1.5u"nm",
    )

    repsys = ReplicaSystem(
        atoms=atoms,
        replica_coords=[copy(coords) for _ in 1:n_replicas],
        boundary=boundary,
        n_replicas=n_replicas,
        replica_velocities=replica_velocities,
        pairwise_inters=pairwise_inters,
    )

    sys = System(
        atoms=atoms,
        coords=coords,
        boundary=boundary,
        velocities=nothing,
        pairwise_inters=pairwise_inters,
    )

    for i in 1:n_replicas
        repsys_fields = [getfield(repsys.replicas[i], f) for f in fieldnames(System)]
        sys_fields = [getfield(sys, f) for f in fieldnames(System)]
        @test all(repsys_fields .== sys_fields)
    end

    repsys2 = ReplicaSystem(
        atoms=atoms,
        replica_coords=[copy(coords) for _ in 1:n_replicas],
        boundary=boundary,
        n_replicas=n_replicas,
        replica_velocities=replica_velocities,
        pairwise_inters=pairwise_inters,
        neighbor_finder=neighbor_finder,
        replica_loggers=[(temp=TemperatureLogger(10), coords=CoordinateLogger(10))
                         for i in 1:n_replicas],
    )

    sys2 = System(
        atoms=atoms,
        coords=coords,
        boundary=boundary,
        velocities=nothing,
        pairwise_inters=pairwise_inters,
        neighbor_finder=neighbor_finder,
        loggers=(temp=TemperatureLogger(10), coords=CoordinateLogger(10)),
    )

    for i in 1:n_replicas
        l1 = repsys2.replicas[i].loggers
        l2 = sys2.loggers
        @test typeof(l1) == typeof(l2)
        @test propertynames(l1) == propertynames(l2)

        nf1 = [getproperty(repsys2.replicas[i].neighbor_finder, p) for p in propertynames(repsys2.replicas[i].neighbor_finder)]
        nf2 = [getproperty(sys2.neighbor_finder, p) for p in propertynames(sys2.neighbor_finder)]
        @test all(nf1 .== nf2)
    end
end

<<<<<<< HEAD

#TODO Uncomment old Units tests
@testset "Unit checks" begin

    #Test random-velocity functions with bad input

    #Test unit ouput on random-velocity functions (right velo units or weird shit?)

    #Test system with incorrect units in boundary and coords

    #Test system with mis-matched energy units in interaction and system

    #Test cases with mixed units or other invalid units

end

@testset "AbstractSystem -> Molly System" begin
    system = make_test_system().system;
    #Update values to be something that works with Molly
    system = AbstractSystem(system; 
                boundary_conditions = [Periodic(), Periodic(), Periodic()],
                bounding_box = [[1.54732, 0.0, 0.0],
                                [0.0, 1.4654985, 0.0],
                                [0.0, 0.0, 1.7928950]]u"Å");
    molly_sys = System(system, u"kJ", u"kJ/Å")
    test_approx_eq(system, molly_sys; common_only = true)

end
=======
@testset "AtomsBase conversion" begin
    ab_sys_1 = make_test_system().system
    # Update values to be something that works with Molly
    ab_sys_2 = AbstractSystem(
        ab_sys_1; 
        boundary_conditions = [Periodic(), Periodic(), Periodic()],
        bounding_box = [[1.54732, 0.0      , 0.0      ],
                        [0.0    , 1.4654985, 0.0      ],
                        [0.0    , 0.0      , 1.7928950]]u"Å",
    )
    molly_sys = System(ab_sys_2)
    test_approx_eq(ab_sys_2, molly_sys; common_only=true)
end
>>>>>>> 2aae85c4
<|MERGE_RESOLUTION|>--- conflicted
+++ resolved
@@ -420,8 +420,6 @@
     end
 end
 
-<<<<<<< HEAD
-
 #TODO Uncomment old Units tests
 @testset "Unit checks" begin
 
@@ -437,19 +435,6 @@
 
 end
 
-@testset "AbstractSystem -> Molly System" begin
-    system = make_test_system().system;
-    #Update values to be something that works with Molly
-    system = AbstractSystem(system; 
-                boundary_conditions = [Periodic(), Periodic(), Periodic()],
-                bounding_box = [[1.54732, 0.0, 0.0],
-                                [0.0, 1.4654985, 0.0],
-                                [0.0, 0.0, 1.7928950]]u"Å");
-    molly_sys = System(system, u"kJ", u"kJ/Å")
-    test_approx_eq(system, molly_sys; common_only = true)
-
-end
-=======
 @testset "AtomsBase conversion" begin
     ab_sys_1 = make_test_system().system
     # Update values to be something that works with Molly
@@ -460,7 +445,6 @@
                         [0.0    , 1.4654985, 0.0      ],
                         [0.0    , 0.0      , 1.7928950]]u"Å",
     )
-    molly_sys = System(ab_sys_2)
+    molly_sys = System(ab_sys_2, u"kJ", u"kJ/Å")
     test_approx_eq(ab_sys_2, molly_sys; common_only=true)
-end
->>>>>>> 2aae85c4
+end