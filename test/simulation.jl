@testset "Lennard-Jones 2D" begin
    n_atoms = 10
    n_steps = 20_000
    temp = 298.0u"K"
    boundary = RectangularBoundary(2.0u"nm")
    simulator = VelocityVerlet(dt=0.002u"ps", coupling=AndersenThermostat(temp, 10.0u"ps"))
    gen_temp_wrapper(s, neighbors=nothing; n_threads::Integer=Threads.nthreads()) = temperature(s)

    s = System(
        atoms=[Atom(charge=0.0, mass=10.0u"g/mol", σ=0.3u"nm", ϵ=0.2u"kJ * mol^-1") for i in 1:n_atoms],
        coords=place_atoms(n_atoms, boundary; min_dist=0.3u"nm"),
        boundary=boundary,
        pairwise_inters=(LennardJones(use_neighbors=true),),
        neighbor_finder=DistanceNeighborFinder(
            eligible=trues(n_atoms, n_atoms),
            n_steps=10,
            dist_cutoff=2.0u"nm",
        ),
        loggers=(
            temp=TemperatureLogger(100),
            coords=CoordinateLogger(100; dims=2),
            gen_temp=GeneralObservableLogger(gen_temp_wrapper, typeof(temp), 10),
            avg_temp=AverageObservableLogger(Molly.temperature_wrapper,
                                                typeof(temp), 1; n_blocks=200),
        ),
    )
    random_velocities!(s, temp)

    @test masses(s) == fill(10.0u"g/mol", n_atoms)
    @test typeof(boundary_conditions(s)) <: SVector
    @test bounding_box(s) == SVector(
        SVector(2.0, 0.0)u"nm",
        SVector(0.0, 2.0)u"nm",
    )

    show(devnull, s)

    @time simulate!(s, simulator, n_steps; n_threads=1)

    @test length(values(s.loggers.coords)) == 201
    final_coords = last(values(s.loggers.coords))
    @test all(all(c .> 0.0u"nm") for c in final_coords)
    @test all(all(c .< boundary) for c in final_coords)
    displacements(final_coords, boundary)
    distances(final_coords, boundary)
    rdf(final_coords, boundary)

    show(devnull, s.loggers.gen_temp)
    show(devnull, s.loggers.avg_temp)
    t, σ = values(s.loggers.avg_temp)
    @test values(s.loggers.avg_temp; std=false) == t
    @test isapprox(t, mean(values(s.loggers.temp)); atol=3σ)
    run_visualize_tests && visualize(s.loggers.coords, boundary, temp_fp_viz)
end

@testset "Lennard-Jones" begin
    n_atoms = 100
    atom_mass = 10.0u"g/mol"
    n_steps = 20_000
    temp = 298.0u"K"
    boundary = CubicBoundary(2.0u"nm")
    simulator = VelocityVerlet(dt=0.002u"ps", coupling=AndersenThermostat(temp, 10.0u"ps"))

    TV = typeof(random_velocity(10.0u"g/mol", temp))
    TP = typeof(0.2u"kJ * mol^-1")

    V(sys, args...; kwargs...) = sys.velocities
    pot_obs(sys, neighbors; kwargs...) = potential_energy(sys, neighbors)
    kin_obs(sys, args...; kwargs...) = kinetic_energy(sys)

    for n_threads in n_threads_list
        s = System(
            atoms=[Atom(charge=0.0, mass=atom_mass, σ=0.3u"nm", ϵ=0.2u"kJ * mol^-1") for i in 1:n_atoms],
            coords=place_atoms(n_atoms, boundary; min_dist=0.3u"nm"),
            boundary=boundary,
            velocities=[random_velocity(atom_mass, temp) .* 0.01 for i in 1:n_atoms],
            atoms_data=[AtomData(atom_name="AR", res_number=i, res_name="AR", element="Ar") for i in 1:n_atoms],
            pairwise_inters=(LennardJones(use_neighbors=true),),
            neighbor_finder=DistanceNeighborFinder(
                eligible=trues(n_atoms, n_atoms),
                n_steps=10,
                dist_cutoff=2.0u"nm",
            ),
            loggers=(
                temp=TemperatureLogger(100),
                coords=CoordinateLogger(100),
                vels=VelocityLogger(100),
                energy=TotalEnergyLogger(100),
                ke=KineticEnergyLogger(100),
                pe=PotentialEnergyLogger(100),
                force=ForceLogger(100),
                writer=StructureWriter(100, temp_fp_pdb),
                potkin_correlation=TimeCorrelationLogger(pot_obs, kin_obs, TP, TP, 1, 100),
                velocity_autocorrelation=AutoCorrelationLogger(V, TV, n_atoms, 100),
            ),
        )

        # Test AtomsBase.jl interface
        @test length(s) == n_atoms
        @test eachindex(s) == Base.OneTo(n_atoms)
        @test species_type(s) <: AtomView
        @test typeof(s[5]) <: AtomView
        @test length(s[2:4]) == 3
        @test length(s[[2, 4]]) == 2
        @test broadcast(a -> a.index, s) == collect(1:n_atoms)
        @test position(s) == s.coords
        @test position(s, 5) == s.coords[5]
        @test velocity(s) == s.velocities
        @test velocity(s, 5) == s.velocities[5]
        @test atomic_mass(s) == fill(atom_mass, n_atoms)
        @test atomic_mass(s, 5) == atom_mass
        @test atomic_symbol(s) == fill(:Ar, n_atoms)
        @test atomic_symbol(s, 5) == :Ar
        @test typeof(boundary_conditions(s)) <: SVector
        @test bounding_box(s) == SVector(
            SVector(2.0, 0.0, 0.0)u"nm",
            SVector(0.0, 2.0, 0.0)u"nm",
            SVector(0.0, 0.0, 2.0)u"nm",
        )
        show(devnull, s[5])
        show(devnull, s[2:4])
        for a in s
            show(devnull, a)
        end

        nf_tree = TreeNeighborFinder(eligible=trues(n_atoms, n_atoms), n_steps=10, dist_cutoff=2.0u"nm")
        neighbors = find_neighbors(s, s.neighbor_finder; n_threads=n_threads)
        neighbors_tree = find_neighbors(s, nf_tree; n_threads=n_threads)
        @test length(neighbors.list) == length(neighbors_tree.list)
        @test all(nn in neighbors_tree.list for nn in neighbors.list)

        @time simulate!(s, simulator, n_steps; n_threads=n_threads)

        show(devnull, s.loggers.temp)
        show(devnull, s.loggers.coords)
        show(devnull, s.loggers.vels)
        show(devnull, s.loggers.energy)
        show(devnull, s.loggers.ke)
        show(devnull, s.loggers.pe)
        show(devnull, s.loggers.force)
        show(devnull, s.loggers.writer)
        show(devnull, s.loggers.potkin_correlation)
        show(devnull, s.loggers.velocity_autocorrelation)

        final_coords = last(values(s.loggers.coords))
        @test all(all(c .> 0.0u"nm") for c in final_coords)
        @test all(all(c .< boundary) for c in final_coords)
        displacements(final_coords, boundary)
        distances(final_coords, boundary)
        rdf(final_coords, boundary)
        @test dimension(velocity_autocorr(s.loggers.vels)) == u"𝐋^2 * 𝐓^-2"
        @test unit(first(values(s.loggers.potkin_correlation))) == NoUnits
        @test dimension(first(values(s.loggers.velocity_autocorrelation; normalize=false))) == u"𝐋^2 * 𝐓^-2"

        traj = read(temp_fp_pdb, BioStructures.PDB)
        rm(temp_fp_pdb)
        @test BioStructures.countmodels(traj) == 201
        @test BioStructures.countatoms(first(traj)) == 100

        run_visualize_tests && visualize(s.loggers.coords, boundary, temp_fp_viz)
    end
end

@testset "Lennard-Jones infinite boundaries" begin
    n_atoms = 100
    n_steps = 2_000
    temp = 298.0u"K"
    boundary = CubicBoundary(Inf * u"nm", Inf * u"nm", 2.0u"nm")
    coords = place_atoms(n_atoms, CubicBoundary(2.0u"nm"); min_dist=0.3u"nm")
    simulator = VelocityVerlet(dt=0.002u"ps", coupling=AndersenThermostat(temp, 10.0u"ps"))

    s = System(
        atoms=[Atom(charge=0.0, mass=10.0u"g/mol", σ=0.3u"nm", ϵ=0.2u"kJ * mol^-1") for i in 1:n_atoms],
        coords=coords,
        boundary=boundary,
        pairwise_inters=(LennardJones(use_neighbors=true),),
        neighbor_finder=DistanceNeighborFinder(
            eligible=trues(n_atoms, n_atoms),
            n_steps=10,
            dist_cutoff=2.0u"nm",
        ),
        loggers=(coords=CoordinateLogger(100),),
    )

    @test Molly.has_infinite_boundary(boundary)
    @test atomic_symbol(s) == fill(:unknown, n_atoms)
    @test atomic_symbol(s, 5) == :unknown

    random_velocities!(s, temp)

    @time simulate!(s, simulator, n_steps ÷ 2)
    @time simulate!(s, simulator, n_steps ÷ 2; run_loggers=:skipzero)

    @test length(values(s.loggers.coords)) == 21
    @test maximum(distances(s.coords, boundary)) > 5.0u"nm"

    run_visualize_tests && visualize(s.loggers.coords, boundary, temp_fp_viz)
end

@testset "Lennard-Jones simulators" begin
    n_atoms = 100
    n_steps = 20_000
    temp = 298.0u"K"
    boundary = CubicBoundary(2.0u"nm")
    coords = place_atoms(n_atoms, boundary; min_dist=0.3u"nm")
    simulators = [
        Verlet(dt=0.002u"ps", coupling=AndersenThermostat(temp, 10.0u"ps")),
        StormerVerlet(dt=0.002u"ps"),
        Langevin(dt=0.002u"ps", temperature=temp, friction=1.0u"ps^-1"),
    ]

    s = System(
        atoms=[Atom(charge=0.0, mass=10.0u"g/mol", σ=0.3u"nm", ϵ=0.2u"kJ * mol^-1") for i in 1:n_atoms],
        coords=coords,
        boundary=boundary,
        pairwise_inters=(LennardJones(use_neighbors=true),),
        neighbor_finder=DistanceNeighborFinder(
            eligible=trues(n_atoms, n_atoms),
            n_steps=10,
            dist_cutoff=2.0u"nm",
        ),
        loggers=(coords=CoordinateLogger(100),),
    )
    random_velocities!(s, temp)

    for simulator in simulators
        @time simulate!(s, simulator, n_steps; n_threads=1)
    end
end

@testset "Diatomic molecules" begin
    n_atoms = 100
    n_steps = 20_000
    temp = 298.0u"K"
    boundary = CubicBoundary(2.0u"nm")
    coords = place_atoms(n_atoms ÷ 2, boundary; min_dist=0.3u"nm")
    for i in eachindex(coords)
        push!(coords, coords[i] .+ [0.1, 0.0, 0.0]u"nm")
    end
    bonds = InteractionList2Atoms(
        collect(1:(n_atoms ÷ 2)),
        collect((1 + n_atoms ÷ 2):n_atoms),
        [HarmonicBond(k=300_000.0u"kJ * mol^-1 * nm^-2", r0=0.1u"nm") for i in 1:(n_atoms ÷ 2)],
        fill("", n_atoms ÷ 2),
    )
    eligible = trues(n_atoms, n_atoms)
    for i in 1:(n_atoms ÷ 2)
        eligible[i, i + (n_atoms ÷ 2)] = false
        eligible[i + (n_atoms ÷ 2), i] = false
    end
    simulator = VelocityVerlet(dt=0.002u"ps", coupling=BerendsenThermostat(temp, 1.0u"ps"))

    s = System(
        atoms=[Atom(charge=0.0, mass=10.0u"g/mol", σ=0.3u"nm", ϵ=0.2u"kJ * mol^-1") for i in 1:n_atoms],
        coords=coords,
        boundary=boundary,
        velocities=[random_velocity(10.0u"g/mol", temp) .* 0.01 for i in 1:n_atoms],
        pairwise_inters=(LennardJones(use_neighbors=true),),
        specific_inter_lists=(bonds,),
        neighbor_finder=DistanceNeighborFinder(
            eligible=trues(n_atoms, n_atoms),
            n_steps=10,
            dist_cutoff=2.0u"nm",
        ),
        loggers=(
            temp=TemperatureLogger(10),
            coords=CoordinateLogger(10),
        ),
    )

    @time simulate!(s, simulator, n_steps; n_threads=1)

    if run_visualize_tests
        visualize(
            s.loggers.coords,
            boundary,
            temp_fp_viz;
            connections=[(i, i + (n_atoms ÷ 2)) for i in 1:(n_atoms ÷ 2)],
            trails=2,
        )
    end
end

@testset "Pairwise interactions" begin
    n_atoms = 100
    n_steps = 20_000
    temp = 298.0u"K"
    boundary = CubicBoundary(2.0u"nm")
    G = 10.0u"kJ * mol * nm * g^-2"
    simulator = VelocityVerlet(dt=0.002u"ps", coupling=AndersenThermostat(temp, 10.0u"ps"))
    pairwise_inter_types = (
        LennardJones(use_neighbors=true), LennardJones(use_neighbors=false),
        LennardJones(cutoff=DistanceCutoff(1.0u"nm"), use_neighbors=true),
        LennardJones(cutoff=ShiftedPotentialCutoff(1.0u"nm"), use_neighbors=true),
        LennardJones(cutoff=ShiftedForceCutoff(1.0u"nm"), use_neighbors=true),
        LennardJones(cutoff=CubicSplineCutoff(0.6u"nm", 1.0u"nm"), use_neighbors=true),
        SoftSphere(use_neighbors=true), SoftSphere(use_neighbors=false),
        Mie(m=5, n=10, use_neighbors=true), Mie(m=5, n=10, use_neighbors=false),
        Coulomb(use_neighbors=true), Coulomb(use_neighbors=false),
        CoulombReactionField(dist_cutoff=1.0u"nm", use_neighbors=true),
        CoulombReactionField(dist_cutoff=1.0u"nm", use_neighbors=false),
        Gravity(G=G, use_neighbors=true), Gravity(G=G, use_neighbors=false),
    )

    @testset "$inter" for inter in pairwise_inter_types
        if use_neighbors(inter)
            neighbor_finder = DistanceNeighborFinder(eligible=trues(n_atoms, n_atoms), n_steps=10,
                                                        dist_cutoff=1.5u"nm")
        else
            neighbor_finder = NoNeighborFinder()
        end

        s = System(
            atoms=[Atom(charge=i % 2 == 0 ? -1.0 : 1.0, mass=10.0u"g/mol", σ=0.2u"nm",
                        ϵ=0.2u"kJ * mol^-1") for i in 1:n_atoms],
            coords=place_atoms(n_atoms, boundary; min_dist=0.2u"nm"),
            boundary=boundary,
            velocities=[random_velocity(10.0u"g/mol", temp) .* 0.01 for i in 1:n_atoms],
            pairwise_inters=(inter,),
            neighbor_finder=neighbor_finder,
            loggers=(
                temp=TemperatureLogger(100),
                coords=CoordinateLogger(100),
                energy=TotalEnergyLogger(100),
            ),
        )

        @time simulate!(s, simulator, n_steps)
    end
end

@testset "Müller-Brown" begin
    atom_mass = 1.0u"g/mol"
    atoms = [Atom(mass=atom_mass, σ=0.3u"nm", ϵ=0.2u"kJ * mol^-1")]
    boundary = RectangularBoundary(Inf*u"nm")
    coords = [SVector(-0.5, 0.25)u"nm"]
    temp = 100.0u"K"
    velocities = [random_velocity(atom_mass, temp; dims=2)]

    sys = System(
        atoms=atoms,
        coords=coords,
        boundary=boundary,
        velocities=velocities,
        general_inters=(MullerBrown(),),
        loggers=(coords=CoordinateLogger(100; dims=2),),
    )

    simulator = VelocityVerlet(dt=0.002u"ps")
    simulate!(sys, simulator, 100_000)

    # Particle should end up at local minimum and stick due to no thermostat
    final_pos = values(sys.loggers.coords)[end][1]
    local_min = SVector(-0.05001082299878202, 0.46669410487256247)u"nm"
    @test isapprox(final_pos, local_min; atol=1e-7u"nm")
end

@testset "Units vs Unitless" begin
    n_atoms = 100
    n_steps = 2_000 # Does diverge for longer simulations or higher velocities
    temp = 298.0u"K"
    boundary = CubicBoundary(2.0u"nm")
    coords = place_atoms(n_atoms, boundary; min_dist=0.3u"nm")
    velocities = [random_velocity(10.0u"g/mol", temp) .* 0.01 for i in 1:n_atoms]
    simulator = VelocityVerlet(dt=0.002u"ps")
    simulator_nounits = VelocityVerlet(dt=0.002)

    vtype = eltype(velocities)
    V(sys::System, neighbors=nothing) = sys.velocities

    s = System(
        atoms=[Atom(charge=0.0, mass=10.0u"g/mol", σ=0.3u"nm", ϵ=0.2u"kJ * mol^-1") for i in 1:n_atoms],
        coords=coords,
        boundary=boundary,
        velocities=velocities,
        pairwise_inters=(LennardJones(use_neighbors=true),),
        neighbor_finder=DistanceNeighborFinder(
            eligible=trues(n_atoms, n_atoms),
            n_steps=10,
            dist_cutoff=2.0u"nm",
        ),
        loggers=(
            temp=TemperatureLogger(100),
            coords=CoordinateLogger(100),
            energy=TotalEnergyLogger(100),
        ),
    )

    vtype_nounits = eltype(ustrip_vec.(velocities))

    s_nounits = System(
        atoms=[Atom(charge=0.0, mass=10.0, σ=0.3, ϵ=0.2) for i in 1:n_atoms],
        coords=ustrip_vec.(coords),
        boundary=CubicBoundary(ustrip.(boundary)),
        velocities=ustrip_vec.(u"nm/ps",velocities),
        pairwise_inters=(LennardJones(use_neighbors=true,
             force_units = NoUnits, energy_units = NoUnits),),
        neighbor_finder=DistanceNeighborFinder(
            eligible=trues(n_atoms, n_atoms),
            n_steps=10,
            dist_cutoff=2.0,
        ),
        loggers=(
            temp=TemperatureLogger(Float64, 100),
            coords=CoordinateLogger(Float64, 100),
            energy=TotalEnergyLogger(Float64, 100),
        ),
        force_units=NoUnits,
        energy_units=NoUnits,
        k = ustrip(s.k)
    )

    neighbors = find_neighbors(s, s.neighbor_finder; n_threads=1)
    neighbors_nounits = find_neighbors(s_nounits, s_nounits.neighbor_finder; n_threads=1)
    a1 = accelerations(s, neighbors)
    a2 = accelerations(s_nounits, neighbors_nounits)u"kJ * nm^-1 * g^-1"
    @test all(all(a1[i] .≈ a2[i]) for i in eachindex(a1))

    simulate!(s, simulator, n_steps; n_threads=1)
    simulate!(s_nounits, simulator_nounits, n_steps; n_threads=1)

    coords_diff = last(values(s.loggers.coords)) .- last(values(s_nounits.loggers.coords)) * u"nm"
    @test median([maximum(abs.(c)) for c in coords_diff]) < 1e-8u"nm"

    final_energy = last(values(s.loggers.energy))
    final_energy_nounits = last(values(s_nounits.loggers.energy)) * u"kJ * mol^-1"
    @test isapprox(final_energy, final_energy_nounits; atol=5e-4u"kJ * mol^-1")
end

@testset "Position restraints" begin
    for gpu in gpu_list
        n_atoms = 10
        n_atoms_res = n_atoms ÷ 2
        n_steps = 2_000
        boundary = CubicBoundary(2.0u"nm")
        starting_coords = place_atoms(n_atoms, boundary; min_dist=0.3u"nm")
        atoms = [Atom(charge=0.0, mass=10.0u"g/mol", σ=0.2u"nm", ϵ=0.2u"kJ * mol^-1") for i in 1:n_atoms]
        atoms_data = [AtomData(atom_type=(i <= n_atoms_res ? "A1" : "A2")) for i in 1:n_atoms]
        sim = Langevin(dt=0.001u"ps", temperature=300.0u"K", friction=1.0u"ps^-1")

        sys = System(
            atoms=gpu ? CuArray(atoms) : atoms,
            coords=gpu ? CuArray(deepcopy(starting_coords)) : deepcopy(starting_coords),
            boundary=boundary,
            atoms_data=atoms_data,
            pairwise_inters=(LennardJones(),),
            loggers=(coords=CoordinateLogger(100),),
        )

        atom_selector(at, at_data) = at_data.atom_type == "A1"

        sys_res = add_position_restraints(sys, 100_000.0u"kJ * mol^-1 * nm^-2";
                                          atom_selector=atom_selector)

        @time simulate!(sys_res, sim, n_steps)

        dists = norm.(vector.(starting_coords, Array(sys_res.coords), (boundary,)))
        @test maximum(dists[1:n_atoms_res]) < 0.1u"nm"
        @test median(dists[(n_atoms_res + 1):end]) > 0.2u"nm"
    end
end

<<<<<<< HEAD
#TODO update test
"""
=======
@testset "SHAKE bond constraints" begin
    n_atoms = 100
    atom_mass = 10.0u"g/mol"
    atoms = [Atom(mass=atom_mass, σ=0.3u"nm", ϵ=0.2u"kJ * mol^-1") for i in 1:n_atoms]
    boundary = CubicBoundary(2.0u"nm")

    coords = place_atoms(n_atoms ÷ 2, boundary, min_dist=0.3u"nm")

    for i in eachindex(coords)
        push!(coords, coords[i] .+ [0.15, 0.0, 0.0]u"nm")
    end

    temp = 100.0u"K"
    velocities = [random_velocity(atom_mass, temp) for i in 1:n_atoms]

    eligible = trues(n_atoms, n_atoms)
    for i in 1:(n_atoms ÷ 2)
        eligible[i, i + (n_atoms ÷ 2)] = false
        eligible[i + (n_atoms ÷ 2), i] = false
    end

    neighbor_finder = DistanceNeighborFinder(eligible=eligible, n_steps=10, dist_cutoff=1.5u"nm")

    bond_lengths = [0.1u"nm" for i in 1:(n_atoms ÷ 2)]
    sh = SHAKE(bond_lengths, collect(1:(n_atoms ÷ 2)), collect((1 + (n_atoms ÷ 2)):n_atoms))
    constraints = (sh,)

    sys = System(
        atoms=atoms,
        coords=coords,
        boundary=boundary,
        velocities=velocities,
        pairwise_inters=(LennardJones(use_neighbors=true),),
        constraints=constraints,
        neighbor_finder=neighbor_finder,
        loggers=(temp=TemperatureLogger(10), coords=CoordinateLogger(10)),
    )

    for i in eachindex(sys.coords)
        sys.coords[i] += [rand()*0.01, rand()*0.01, rand()*0.01]u"nm"        
    end

    old_coords = sys.coords
    apply_constraints!(sys, sh, old_coords, 0.002u"ps")
>>>>>>> 488e307a


#TODO: Try in 2D

r_cut = 8.5u"Å"
temp = 300.0u"K"

#Initialize 10 random atoms (0.0252259036145 molecules / nm^3 typical for H2 gas)
n_atoms_half = 200
atom_mass = 1.0u"u"
atoms = [Atom(index = i, mass=atom_mass, σ=2.928u"Å", ϵ=0.074u"kcal* mol^-1") for i in 1:n_atoms_half]
max_coord = 200.0u"Å"
coords = [max_coord .* rand(SVector{3}) for i in 1:n_atoms_half]

#Add bonded atoms
bond_length = 0.74u"Å" #hydrogen bond length
constraints = []
for j in range(1, n_atoms_half)
    push!(atoms, Atom(index = j + n_atoms_half, mass = atom_mass, σ=2.928u"Å", ϵ=0.074u"kcal* mol^-1"))
    push!(coords, coords[j] .+ SVector(bond_length,0.0u"Å",0.0u"Å"))
    push!(constraints, DistanceConstraint(SVector(j, j+n_atoms_half), bond_length))
end

<<<<<<< HEAD
# constraint_algorithm = SHAKE(similar(coords))
constraint_algorithm = RATTLE(similar(coords))
=======
@testset "SHAKE triatomic" begin
    n_atoms = 30
    atom_mass = 10.0u"g/mol"
    atoms = [Atom(mass=atom_mass, σ=0.3u"nm", ϵ=0.2u"kJ * mol^-1") for i in 1:n_atoms]
    boundary = CubicBoundary(2.0u"nm")

    coords = place_atoms(n_atoms ÷ 3, boundary, min_dist=0.3u"nm")
>>>>>>> 488e307a

# velocities = [random_velocity(atom_mass, temp, 1.987204e-3u"kcal * mol^-1 * K^-1") for i in 1:length(atoms)]\
velocities = [random_velocity(atom_mass, temp) for i in 1:length(atoms)]

boundary = CubicBoundary(max_coord)

neighbor_finder = DistanceNeighborFinder(eligible = trues(length(atoms),length(atoms)), dist_cutoff = 1.5*r_cut)

sys = System(
        atoms = atoms,
        coords = coords,
        boundary = boundary,
        velocities=velocities,
        pairwise_inters=(
            LennardJones(
                cutoff = ShiftedPotentialCutoff(r_cut),
                use_neighbors = true,
                energy_units = u"kcal * mol^-1",
                force_units = u"kcal * mol^-1 * Å^-1"
                ),
            ),
        neighbor_finder = neighbor_finder,
        constraints = constraints,
        constraint_algorithm = constraint_algorithm,
        energy_units = u"kcal * mol^-1",
        force_units = u"kcal * mol^-1 * Å^-1"
        )


simulator = VelocityVerlet(dt = 0.002u"ps")
# simulator = Verlet(dt = 0.002u"ps")

# simulator = NoseHoover(dt=2.0u"fs", temperature=temp)
simulate!(sys, simulator, 50_000, n_threads = 10)

lengths = map(sys.constraints) do cluster
    k1, k2 = cluster.constraints[1].atom_idxs
    return norm(vector(sys.coords[k2], sys.coords[k1], sys.boundary)) - cluster.constraints[1].dist
end

vel_constraints = map(sys.constraints) do cluster
    k1, k2 = cluster.constraints[1].atom_idxs
    return dot(vector(sys.coords[k2], sys.coords[k1], sys.boundary), (sys.velocities[k2] .- sys.velocities[k1])) 
end

 
# """

# @testset "SHAKE bond constraints" begin
#     n_atoms = 100
#     atom_mass = 10.0u"u"
#     atoms = [Atom(mass=atom_mass, σ=0.3u"nm", ϵ=0.2u"kJ * mol^-1") for i in 1:n_atoms]
#     boundary = CubicBoundary(2.0u"nm")

#     coords = place_atoms(n_atoms ÷ 2, boundary, min_dist=0.3u"nm")

#     for i in eachindex(coords)
#         push!(coords, coords[i] .+ [0.15, 0.0, 0.0]u"nm")
#     end

#     temp = 100.0u"K"
#     velocities = [random_velocity(atom_mass, temp) for i in 1:n_atoms]

#     eligible = trues(n_atoms, n_atoms)
#     for i in 1:(n_atoms ÷ 2)
#         eligible[i, i + (n_atoms ÷ 2)] = false
#         eligible[i + (n_atoms ÷ 2), i] = false
#     end

#     neighbor_finder = DistanceNeighborFinder(eligible=eligible, n_steps=10, dist_cutoff=1.5u"nm")

#     bond_lengths = [0.1u"nm" for i in 1:(n_atoms ÷ 2)]
#     sh = SHAKE(bond_lengths, collect(1:(n_atoms ÷ 2)), collect((1 + (n_atoms ÷ 2)):n_atoms))
#     constraints = (sh,)

#     sys = System(
#         atoms=atoms,
#         coords=coords,
#         boundary=boundary,
#         velocities=velocities,
#         pairwise_inters=(LennardJones(use_neighbors=true),),
#         constraints=constraints,
#         neighbor_finder=neighbor_finder,
#         loggers=(temp=TemperatureLogger(10), coords=CoordinateLogger(10)),
#     )

#     for i in eachindex(sys.coords)
#         sys.coords[i] += [rand()*0.01, rand()*0.01, rand()*0.01]u"nm"        
#     end

#     old_coords = sys.coords
#     apply_constraints!(sys, sh, old_coords, 0.002u"ps")

#     lengths = map(eachindex(sh.is)) do r
#         return norm(vector(sys.coords[sh.is[r]], sys.coords[sh.js[r]], sys.boundary))
#     end

#     @test maximum(abs.(lengths .- 0.1u"nm")) < 1e-10u"nm"

#     simulator = VelocityVerlet(dt=0.002u"ps", coupling=AndersenThermostat(temp, 1.0u"ps"))

#     @time simulate!(sys, simulator, 1_000)

#     lengths = map(eachindex(sh.is)) do r
#         return norm(vector(sys.coords[sh.is[r]], sys.coords[sh.js[r]], sys.boundary))
#     end

#     @test maximum(abs.(lengths .- 0.1u"nm")) < 1e-10u"nm"
# end

# @testset "SHAKE triatomic" begin
#     n_atoms = 30
#     atom_mass = 10.0u"u"
#     atoms = [Atom(mass=atom_mass, σ=0.3u"nm", ϵ=0.2u"kJ * mol^-1") for i in 1:n_atoms]
#     boundary = CubicBoundary(2.0u"nm")

#     coords = place_atoms(n_atoms ÷ 3, boundary, min_dist=0.3u"nm")

#     for i in 1:(n_atoms ÷ 3)
#         push!(coords, coords[i] .+ [0.13, 0.0, 0.0]u"nm")
#     end

#     for i in 1:(n_atoms ÷ 3)
#         push!(coords, coords[i] .+ [0.26, 0.0, 0.0]u"nm")
#     end

#     temp = 100.0u"K"
#     velocities = [random_velocity(atom_mass, temp) for i in 1:n_atoms]

#     eligible = trues(n_atoms, n_atoms)
#     for i in 1:(n_atoms ÷ 3)
#         eligible[i, i + (n_atoms ÷ 3)] = false
#         eligible[i + (n_atoms ÷ 3), i] = false
#         eligible[i + (n_atoms ÷ 3), i + 2 * (n_atoms ÷ 3)] = false
#         eligible[i + 2 * (n_atoms ÷ 3), i + (n_atoms ÷ 3)] = false
#     end

#     neighbor_finder = DistanceNeighborFinder(eligible=eligible, n_steps=10, dist_cutoff=1.5u"nm")

#     bond_lengths = [0.1u"nm" for i in 1:(2 * (n_atoms ÷ 3))]
#     sh = SHAKE(
#         bond_lengths,
#         collect(1:(2 * (n_atoms ÷ 3))),
#         collect(((n_atoms ÷ 3) + 1):n_atoms),
#     )
#     constraints = (sh,)

#     sys = System(
#         atoms=atoms,
#         coords=coords,
#         boundary=boundary,
#         velocities=velocities,
#         pairwise_inters=(LennardJones(use_neighbors=true),),
#         constraints=constraints,
#         neighbor_finder=neighbor_finder,
#         loggers=(coords=CoordinateLogger(10),),
#     )

#     for i in eachindex(sys.coords)
#         sys.coords[i] += [rand()*0.01, rand()*0.01, rand()*0.01]u"nm"
#     end

#     old_coords = sys.coords

#     @time apply_constraints!(sys, sh, old_coords, 0.002u"ps")

#     lengths = map(eachindex(sh.is)) do r
#         return norm(vector(sys.coords[sh.is[r]], sys.coords[sh.js[r]], sys.boundary))
#     end

#     @test maximum(abs.(lengths .- 0.1u"nm")) < 1e-10u"nm"
# end

@testset "Langevin splitting" begin
    n_atoms = 400
    n_steps = 2000
    temp = 300.0u"K"
    boundary = CubicBoundary(10.0u"nm")
    coords = place_atoms(n_atoms, boundary; min_dist=0.3u"nm")
    velocities = [random_velocity(10.0u"g/mol", temp) .* 0.01 for i in 1:n_atoms]
    s1 = System(
        atoms=[Atom(charge=0.0, mass=10.0u"g/mol", σ=0.3u"nm", ϵ=0.2u"kJ * mol^-1") for i in 1:n_atoms],
        coords=coords,
        boundary=boundary,
        velocities=velocities,
        pairwise_inters=(LennardJones(use_neighbors=true),),
        neighbor_finder=DistanceNeighborFinder(
            eligible=trues(n_atoms, n_atoms),
            n_steps=10,
            dist_cutoff=2.0u"nm",
        ),
        loggers=(temp=TemperatureLogger(10),),
    )
    s2 = deepcopy(s1)
    rseed = 2022
    simulator1 = Langevin(dt=0.002u"ps", temperature=temp, friction=1.0u"ps^-1")
    simulator2 = LangevinSplitting(dt=0.002u"ps", temperature=temp,
                                   friction=10.0u"g * mol^-1 * ps^-1", splitting="BAOA")

    @time simulate!(s1, simulator1, n_steps; rng=MersenneTwister(rseed))
    @test 280.0u"K" <= mean(s1.loggers.temp.history[(end - 100):end]) <= 320.0u"K"

    @time simulate!(s2, simulator2, n_steps; rng=MersenneTwister(rseed))
    @test 280.0u"K" <= mean(s2.loggers.temp.history[(end - 100):end]) <= 320.0u"K"

    @test maximum(maximum(abs.(v)) for v in (s1.coords .- s2.coords)) < 1e-5u"nm"
end

@testset "Nosé-Hoover" begin
    n_atoms = 256
    atom_mass = 39.98u"g/mol"
    atoms = [Atom(mass=atom_mass, σ=0.34u"nm", ϵ=0.2u"kJ * mol^-1") for i in 1:n_atoms]
    boundary = CubicBoundary(4.0u"nm")
    coords = place_atoms(n_atoms, boundary; min_dist=0.36u"nm")
    temp = 100.0u"K"
    velocities = [random_velocity(atom_mass, temp) for i in 1:n_atoms]

    sys = System(
        atoms=atoms,
        coords=coords,
        boundary=boundary,
        velocities=velocities,
        pairwise_inters=(LennardJones(),),
        loggers=(temp=TemperatureLogger(1),),
    )

    minimizer = SteepestDescentMinimizer()
    simulate!(sys, minimizer)

    simulator = NoseHoover(dt=0.002u"ps", temperature=temp)
    simulate!(sys, simulator, 50_000)

    @test (temp - 1.0u"K") < mean(values(sys.loggers.temp)) < (temp + 1.0u"K")
    @test std(values(sys.loggers.temp)) > 2.0u"K"
end

@testset "Temperature REMD" begin
    n_atoms = 100
    n_steps = 10_000
    atom_mass = 10.0u"g/mol"
    atoms = [Atom(mass=atom_mass, σ=0.3u"nm", ϵ=0.2u"kJ * mol^-1") for i in 1:n_atoms]
    boundary = CubicBoundary(2.0u"nm")
    coords = place_atoms(n_atoms, boundary; min_dist=0.3u"nm")

    pairwise_inters = (LennardJones(use_neighbors=true),)

    eligible = trues(n_atoms, n_atoms)

    neighbor_finder = DistanceNeighborFinder(
        eligible=eligible,
        n_steps=10,
        dist_cutoff=1.5u"nm",
    )

    n_replicas = 4
    replica_loggers = [(temp=TemperatureLogger(10), coords=CoordinateLogger(10)) for i in 1:n_replicas]

    repsys = ReplicaSystem(
        atoms=atoms,
        replica_coords=[copy(coords) for _ in 1:n_replicas],
        boundary=boundary,
        n_replicas=n_replicas,
        replica_velocities=nothing,
        pairwise_inters=pairwise_inters,
        neighbor_finder=neighbor_finder,
        replica_loggers=replica_loggers,
    )

    @test !is_on_gpu(repsys)
    @test float_type(repsys) == Float64
    @test masses(repsys) == fill(atom_mass, n_atoms)
    @test length(repsys) == n_atoms
    @test eachindex(repsys) == Base.OneTo(n_atoms)
    @test species_type(repsys) <: AtomView
    @test atomic_mass(repsys) == fill(atom_mass, n_atoms)
    @test atomic_mass(repsys, 5) == atom_mass
    @test bounding_box(repsys) == SVector(
        SVector(2.0, 0.0, 0.0)u"nm",
        SVector(0.0, 2.0, 0.0)u"nm",
        SVector(0.0, 0.0, 2.0)u"nm",
    )
    show(devnull, repsys)

    temp_vals = [120.0u"K", 180.0u"K", 240.0u"K", 300.0u"K"]
    simulator = TemperatureREMD(
        dt=0.005u"ps",
        temperatures=temp_vals,
        simulators=[
            Langevin(
                dt=0.005u"ps",
                temperature=temp,
                friction=0.1u"ps^-1",
            )
            for temp in temp_vals],
        exchange_time=2.5u"ps",
    )

    @time simulate!(repsys, simulator, n_steps; assign_velocities=true )
    @time simulate!(repsys, simulator, n_steps; assign_velocities=false)

    efficiency = repsys.exchange_logger.n_exchanges / repsys.exchange_logger.n_attempts
    @test efficiency > 0.2 # This is a fairly arbitrary threshold but it's a good test for very bad cases
    @test efficiency < 1.0 # Bad acceptance rate?
    @info "Exchange Efficiency: $efficiency"

    for id in eachindex(repsys.replicas)
        mean_temp = mean(values(repsys.replicas[id].loggers.temp))
        @test (0.9 * temp_vals[id]) < mean_temp < (1.1 * temp_vals[id])
    end
end

@testset "Hamiltonian REMD" begin
    n_atoms = 100
    n_steps = 10_000
    atom_mass = 10.0u"g/mol"
    atoms = [Atom(mass=atom_mass, charge=1.0, σ=0.3u"nm", ϵ=0.2u"kJ * mol^-1") for i in 1:n_atoms]
    boundary = CubicBoundary(2.0u"nm")
    coords = place_atoms(n_atoms, boundary; min_dist=0.3u"nm")

    temp = 100.0u"K"
    velocities = [random_velocity(10.0u"g/mol", temp) for i in 1:n_atoms]

    neighbor_finder = DistanceNeighborFinder(
        eligible=trues(n_atoms, n_atoms),
        n_steps=10,
        dist_cutoff=1.5u"nm",
    )

    n_replicas = 4
    λ_vals = [0.0, 0.1, 0.25, 0.4]
    replica_pairwise_inters = [(LennardJonesSoftCore(α=1, λ=λ_vals[i], p=2, use_neighbors=true),)
                               for i in 1:n_replicas]

    replica_loggers = [(temp=TemperatureLogger(10), ) for i in 1:n_replicas]

    repsys = ReplicaSystem(
        atoms=atoms,
        replica_coords=[copy(coords) for _ in 1:n_replicas],
        boundary=boundary,
        n_replicas=n_replicas,
        replica_velocities=nothing,
        replica_pairwise_inters=replica_pairwise_inters,
        neighbor_finder=neighbor_finder,
        replica_loggers=replica_loggers,
    )

    simulator = HamiltonianREMD(
        dt=0.005u"ps",
        temperature=temp,
        simulators=[
            Langevin(
                dt=0.005u"ps",
                temperature=temp,
                friction=0.1u"ps^-1",
            )
            for _ in 1:n_replicas],
        exchange_time=2.5u"ps",
    )

    @time simulate!(repsys, simulator, n_steps; assign_velocities=true )
    @time simulate!(repsys, simulator, n_steps; assign_velocities=false)

    efficiency = repsys.exchange_logger.n_exchanges / repsys.exchange_logger.n_attempts
    @test efficiency > 0.2 # This is a fairly arbitrary threshold, but it's a good tests for very bad cases
    @test efficiency < 1.0 # Bad acceptance rate?
    @info "Exchange Efficiency: $efficiency"
    for id in eachindex(repsys.replicas)
        mean_temp = mean(values(repsys.replicas[id].loggers.temp))
        @test (0.9 * temp) < mean_temp < (1.1 * temp)
    end
end

@testset "Metropolis Monte Carlo" begin
    n_atoms = 100
    n_steps = 10_000
    atom_mass = 10.0u"g/mol"
    atoms = [Atom(mass=atom_mass, charge=1.0, σ=0.3u"nm", ϵ=0.2u"kJ * mol^-1") for i in 1:n_atoms]
    boundary = CubicBoundary(4.0u"nm", 4.0u"nm", 4.0u"nm")
    coords = place_atoms(n_atoms, boundary; min_dist=0.3u"nm")
    temp = 198.0u"K"

    neighbor_finder = DistanceNeighborFinder(
        eligible=trues(n_atoms, n_atoms),
        n_steps=10,
        dist_cutoff=1.5u"nm",
    )

    sys = System(
        atoms=atoms,
        coords=coords,
        boundary=boundary,
        pairwise_inters=(Coulomb(), ),
        neighbor_finder=neighbor_finder,
        loggers=(
            coords=CoordinateLogger(10), 
            mcl=MonteCarloLogger(),
            avgpe=AverageObservableLogger(potential_energy, typeof(atoms[1].ϵ), 10),
        ),
    )

    simulator_uniform = MetropolisMonteCarlo(
        temperature=temp,
        trial_moves=random_uniform_translation!,
        trial_args=Dict(:shift_size => 0.1u"nm"),
    )

    simulator_gaussian = MetropolisMonteCarlo(
        temperature=temp,
        trial_moves=random_normal_translation!,
        trial_args=Dict(:shift_size => 0.1u"nm"),
    )

    @time simulate!(sys, simulator_uniform , n_steps)
    @time simulate!(sys, simulator_gaussian, n_steps)

    acceptance_rate = sys.loggers.mcl.n_accept / sys.loggers.mcl.n_trials
    @info "Acceptance Rate: $acceptance_rate"
    @test acceptance_rate > 0.2

    @test sys.loggers.avgpe.block_averages[end] < sys.loggers.avgpe.block_averages[1]

    neighbors = find_neighbors(sys, sys.neighbor_finder)

    distance_sum = 0.0u"nm"
    for i in eachindex(sys)
        ci = sys.coords[i]
        min_dist2 = Inf*u"nm^2"
        for j in eachindex(sys)
            if i == j
                continue
            end
            r2 = sum(abs2, vector(ci, sys.coords[j], sys.boundary))
            if r2 < min_dist2
                min_dist2 = r2
            end
        end
        distance_sum += sqrt(min_dist2)
    end
    mean_distance = distance_sum / length(sys)
    wigner_seitz_radius = cbrt(3 * box_volume(sys.boundary) / (4π * length(sys)))
    @test wigner_seitz_radius < mean_distance < 2 * wigner_seitz_radius
end

@testset "Monte Carlo barostat" begin
    # See http://www.sklogwiki.org/SklogWiki/index.php/Argon for parameters
    n_atoms = 25
    n_steps = 1_000_000
    atom_mass = 39.947u"g/mol"
    boundary = CubicBoundary(8.0u"nm")
    temp = 288.15u"K"
    press = 1.0u"bar"
    dt = 0.0005u"ps"
    friction = 1.0u"ps^-1"
    lang = Langevin(dt=dt, temperature=temp, friction=friction)
    atoms = fill(Atom(mass=atom_mass, σ=0.3345u"nm", ϵ=1.0451u"kJ * mol^-1"), n_atoms)
    coords = place_atoms(n_atoms, boundary; min_dist=1.0u"nm")
    n_log_steps = 500

    box_size_wrapper(sys, neighbors; kwargs...) = sys.boundary.side_lengths[1]
    BoundaryLogger(n_steps) = GeneralObservableLogger(box_size_wrapper, typeof(1.0u"nm"), n_steps)

    sys = System(
        atoms=atoms,
        coords=deepcopy(coords),
        boundary=boundary,
        pairwise_inters=(LennardJones(),),
        loggers=(
            temperature=TemperatureLogger(n_log_steps),
            total_energy=TotalEnergyLogger(n_log_steps),
            kinetic_energy=KineticEnergyLogger(n_log_steps),
            potential_energy=PotentialEnergyLogger(n_log_steps),
            virial=VirialLogger(n_log_steps),
            pressure=PressureLogger(n_log_steps),
            box_size=BoundaryLogger(n_log_steps),
        ),
    )

    simulate!(deepcopy(sys), lang, 1_000; n_threads=1)
    @time simulate!(sys, lang, n_steps; n_threads=1)

    @test 280.0u"K" < mean(values(sys.loggers.temperature)) < 300.0u"K"
    @test 50.0u"kJ * mol^-1" < mean(values(sys.loggers.total_energy  )) < 120.0u"kJ * mol^-1"
    @test 50.0u"kJ * mol^-1" < mean(values(sys.loggers.kinetic_energy)) < 120.0u"kJ * mol^-1"
    @test mean(values(sys.loggers.potential_energy)) < 0.0u"kJ * mol^-1"
    @test -5.0u"kJ * mol^-1" < mean(values(sys.loggers.virial)) < 5.0u"kJ * mol^-1"
    @test 1.7u"bar" < mean(values(sys.loggers.pressure)) < 2.2u"bar"
    @test 0.1u"bar" < std( values(sys.loggers.pressure)) < 0.5u"bar"
    @test all(values(sys.loggers.box_size) .== 8.0u"nm")
    @test sys.boundary == CubicBoundary(8.0u"nm")

    barostat = MonteCarloBarostat(press, temp, boundary)
    lang_baro = Langevin(dt=dt, temperature=temp, friction=friction, coupling=barostat)
    vvand_baro = VelocityVerlet(dt=dt, coupling=(AndersenThermostat(temp, 1.0u"ps"), barostat))

    for sim in (lang_baro, vvand_baro)
        for gpu in gpu_list
            if gpu && sim == vvand_baro
                continue
            end
            AT = gpu ? CuArray : Array

            sys = System(
                atoms=AT(atoms),
                coords=AT(deepcopy(coords)),
                boundary=boundary,
                pairwise_inters=(LennardJones(),),
                loggers=(
                    temperature=TemperatureLogger(n_log_steps),
                    total_energy=TotalEnergyLogger(n_log_steps),
                    kinetic_energy=KineticEnergyLogger(n_log_steps),
                    potential_energy=PotentialEnergyLogger(n_log_steps),
                    virial=VirialLogger(n_log_steps),
                    pressure=PressureLogger(n_log_steps),
                    box_size=BoundaryLogger(n_log_steps),
                ),
            )

            simulate!(deepcopy(sys), sim, 1_000; n_threads=1)
            @time simulate!(sys, sim, n_steps; n_threads=1)

            @test 260.0u"K" < mean(values(sys.loggers.temperature)) < 300.0u"K"
            @test 50.0u"kJ * mol^-1" < mean(values(sys.loggers.total_energy  )) < 120.0u"kJ * mol^-1"
            @test 50.0u"kJ * mol^-1" < mean(values(sys.loggers.kinetic_energy)) < 120.0u"kJ * mol^-1"
            @test mean(values(sys.loggers.potential_energy)) < 0.0u"kJ * mol^-1"
            @test -5.0u"kJ * mol^-1" < mean(values(sys.loggers.virial)) < 5.0u"kJ * mol^-1"
            @test 0.8u"bar" < mean(values(sys.loggers.pressure)) < 1.2u"bar"
            @test 0.1u"bar" < std( values(sys.loggers.pressure)) < 0.5u"bar"
            @test 9.5u"nm" < mean(values(sys.loggers.box_size)) < 10.5u"nm"
            @test 0.2u"nm" < std( values(sys.loggers.box_size)) < 1.0u"nm"
            @test sys.boundary != CubicBoundary(8.0u"nm")
        end
    end
end

@testset "Monte Carlo anisotropic barostat" begin
    # See http://www.sklogwiki.org/SklogWiki/index.php/Argon for parameters
    n_atoms = 25
    n_steps = 1_000_000
    atom_mass = 39.947u"g/mol"
    boundary = CubicBoundary(8.0u"nm")
    temp = 288.15u"K"
    dt = 0.0005u"ps"
    friction = 1.0u"ps^-1"
    lang = Langevin(dt=dt, temperature=temp, friction=friction)
    atoms = fill(Atom(mass=atom_mass, σ=0.3345u"nm", ϵ=1.0451u"kJ * mol^-1"), n_atoms)
    coords = place_atoms(n_atoms, boundary; min_dist=1.0u"nm")
    n_log_steps = 500

    box_volume_wrapper(sys, neighbors; kwargs...) = box_volume(sys.boundary)
    VolumeLogger(n_steps) = GeneralObservableLogger(box_volume_wrapper, typeof(1.0u"nm^3"), n_steps)

    baro_f(pressure) = MonteCarloAnisotropicBarostat(pressure, temp, boundary)
    lang_f(barostat) = Langevin(dt=dt, temperature=temp, friction=friction, coupling=barostat)

    pressure_test_set = (
        SVector(1.0u"bar", 1.0u"bar", 1.0u"bar"), # XYZ-axes coupled with the same pressure value
        SVector(1.5u"bar", 0.5u"bar", 1.0u"bar"), # XYZ-axes coupled with different pressure values
        SVector(nothing  , 1.0u"bar", nothing  ), # Only Y-axis coupled
        SVector(nothing  , nothing  , nothing  ), # Uncoupled
    )

    for gpu in gpu_list
        AT = gpu ? CuArray : Array
        for (press_i, press) in enumerate(pressure_test_set)
            if gpu && press_i != 2
                continue
            end

            sys = System(
                atoms=AT(atoms),
                coords=AT(deepcopy(coords)),
                boundary=boundary,
                pairwise_inters=(LennardJones(),),
                loggers=(
                    temperature=TemperatureLogger(n_log_steps),
                    total_energy=TotalEnergyLogger(n_log_steps),
                    kinetic_energy=KineticEnergyLogger(n_log_steps),
                    potential_energy=PotentialEnergyLogger(n_log_steps),
                    virial=VirialLogger(n_log_steps),
                    pressure=PressureLogger(n_log_steps),
                    box_volume=VolumeLogger(n_log_steps),
                ),
            )

            sim = lang_f(baro_f(press))
            simulate!(deepcopy(sys), sim, 100; n_threads=1)
            @time simulate!(sys, sim, n_steps; n_threads=1)

            @test 260.0u"K" < mean(values(sys.loggers.temperature)) < 300.0u"K"
            @test 50.0u"kJ * mol^-1" < mean(values(sys.loggers.total_energy)) < 120.0u"kJ * mol^-1"
            @test 50.0u"kJ * mol^-1" < mean(values(sys.loggers.kinetic_energy)) < 120.0u"kJ * mol^-1"
            @test -5.0u"kJ * mol^-1" < mean(values(sys.loggers.virial)) < 5.0u"kJ * mol^-1"
            @test mean(values(sys.loggers.potential_energy)) < 0.0u"kJ * mol^-1"
            all(!isnothing, press) && @test 0.7u"bar" < mean(values(sys.loggers.pressure)) < 1.3u"bar"
            any(!isnothing, press) && @test 0.1u"bar" < std(values(sys.loggers.pressure)) < 0.5u"bar"
            any(!isnothing, press) && @test 800.0u"nm^3" < mean(values(sys.loggers.box_volume)) < 1500u"nm^3"
            any(!isnothing, press) && @test 80.0u"nm^3" < std(values(sys.loggers.box_volume)) < 500.0u"nm^3"
            axis_is_uncoupled = isnothing.(press)
            axis_is_unchanged = sys.boundary .== 8.0u"nm"
            @test all(axis_is_uncoupled .== axis_is_unchanged)
        end
    end
end

@testset "Monte Carlo membrane barostat" begin
    # See http://www.sklogwiki.org/SklogWiki/index.php/Argon for parameters
    n_atoms = 25
    n_steps = 1_000_000
    atom_mass = 39.947u"g/mol"
    boundary = CubicBoundary(8.0u"nm")
    temp = 288.15u"K"
    tens = 0.1u"bar * nm"
    press = 1.0u"bar"
    dt = 0.0005u"ps"
    friction = 1.0u"ps^-1"
    lang = Langevin(dt=dt, temperature=temp, friction=friction)
    atoms = fill(Atom(mass=atom_mass, σ=0.3345u"nm", ϵ=1.0451u"kJ * mol^-1"), n_atoms)
    coords = place_atoms(n_atoms, boundary; min_dist=1.0u"nm")
    n_log_steps = 500

    box_volume_wrapper(sys, neighbors; kwargs...) = box_volume(sys.boundary)
    VolumeLogger(n_steps) = GeneralObservableLogger(box_volume_wrapper, typeof(1.0u"nm^3"), n_steps)

    lang_f(barostat) = Langevin(dt=dt, temperature=temp, friction=friction, coupling=barostat)

    barostat_test_set = (
        MonteCarloMembraneBarostat(press, tens, temp, boundary),
        MonteCarloMembraneBarostat(press, tens, temp, boundary; xy_isotropy=true),
        MonteCarloMembraneBarostat(press, tens, temp, boundary; constant_volume=true),
        MonteCarloMembraneBarostat(press, tens, temp, boundary; z_axis_fixed=true),
    )

    for gpu in gpu_list
        AT = gpu ? CuArray : Array
        for (barostat_i, barostat) in enumerate(barostat_test_set)
            if gpu && barostat_i != 2
                continue
            end

            sys = System(
                atoms=AT(atoms),
                coords=AT(deepcopy(coords)),
                boundary=boundary,
                pairwise_inters=(LennardJones(),),
                loggers=(
                    temperature=TemperatureLogger(n_log_steps),
                    total_energy=TotalEnergyLogger(n_log_steps),
                    kinetic_energy=KineticEnergyLogger(n_log_steps),
                    potential_energy=PotentialEnergyLogger(n_log_steps),
                    virial=VirialLogger(n_log_steps),
                    pressure=PressureLogger(n_log_steps),
                    box_volume=VolumeLogger(n_log_steps),
                ),
            )

            sim = lang_f(barostat)
            simulate!(deepcopy(sys), sim, 100; n_threads=1)
            @time simulate!(sys, sim, n_steps; n_threads=1)

            @test 260.0u"K" < mean(values(sys.loggers.temperature)) < 300.0u"K"
            @test 50.0u"kJ * mol^-1" < mean(values(sys.loggers.total_energy)) < 120.0u"kJ * mol^-1"
            @test 50.0u"kJ * mol^-1" < mean(values(sys.loggers.kinetic_energy)) < 120.0u"kJ * mol^-1"
            @test -5.0u"kJ * mol^-1" < mean(values(sys.loggers.virial)) < 5.0u"kJ * mol^-1"
            @test mean(values(sys.loggers.potential_energy)) < 0.0u"kJ * mol^-1"
            if barostat.xy_isotropy
                @test sys.boundary[1] == sys.boundary[2]
            end
            if !barostat.constant_volume && isnothing(barostat.pressure[3])
                @test sys.boundary[3] == 8.0u"nm"
                @test 0.8u"bar" < mean(values(sys.loggers.pressure)) < 1.2u"bar"
                @test 0.1u"bar" < std(values(sys.loggers.pressure))  < 0.5u"bar"
            end
        end
    end
end

@testset "Crystals" begin
    r_cut = 0.85u"nm"
    a = 0.52468u"nm"
    atom_mass = 39.948u"g/mol"

    temp = 10.0u"K"


    fcc_crystal = SimpleCrystals.FCC(a, atom_mass, SVector(4, 4, 4))

    n_atoms = SimpleCrystals.length(fcc_crystal)
    @test n_atoms == 256
    velocities = [random_velocity(atom_mass, temp) for i in 1:n_atoms]

    sys = System(
        fcc_crystal,
        velocities=velocities,
        pairwise_inters=(LennardJones(
            cutoff=ShiftedForceCutoff(r_cut),
            energy_units=u"kJ * mol^-1",
            force_units=u"kJ * mol^-1 * nm^-1",
        ),),
        loggers=(tot_eng=TotalEnergyLogger(100),),
        energy_units=u"kJ * mol^-1",
        force_units=u"kJ * mol^-1 * nm^-1",
    )

    sys_cp = System(sys)
    @test sys_cp.atoms  == sys.atoms
    @test sys_cp.coords == sys.coords
    sys_mod = System(sys; coords=(sys.coords .* 0.5))
    @test sys_mod.atoms  == sys.atoms
    @test sys_mod.coords == sys.coords .* 0.5

    σ = 0.34u"nm"
    ϵ = (4.184 * 0.24037)u"kJ * mol^-1"
    updated_atoms = []

    for i in eachindex(sys)
        push!(updated_atoms, Molly.Atom(index=sys.atoms[i].index, charge=sys.atoms[i].charge,
                                mass=sys.atoms[i].mass, σ=σ, ϵ=ϵ, solute=sys.atoms[i].solute))
    end

    sys = System(sys, atoms=[updated_atoms...])

    simulator = Langevin(
        dt=2.0u"fs",
        temperature=temp,
        friction=1.0u"ps^-1",
    )

    @time simulate!(sys, simulator, 25_000; run_loggers=false)
    @time simulate!(sys, simulator, 25_000)
 
    @test length(values(sys.loggers.tot_eng)) == 251
    @test -1850u"kJ * mol^-1" < mean(values(sys.loggers.tot_eng)) < -1650u"kJ * mol^-1"

    # Test unsupported crystals
    hex_crystal = SimpleCrystals.Hexagonal(a, :Ar, SVector(2, 2))
    @test_throws ArgumentError System(hex_crystal)

    # Make an invalid crystals (angle is too large)
    function MyInvalidCrystal(a, atomic_symbol::Symbol, N::SVector{3}; charge=0.0u"C")
        lattice = SimpleCrystals.BravaisLattice(
            SimpleCrystals.MonoclinicLattice(a, a, a, 120u"°"),
            SimpleCrystals.Primitive(),
        )
        z = zero(a)
        basis = [SimpleCrystals.Atom(atomic_symbol, SVector(z, z, z), charge=charge)]
        return SimpleCrystals.Crystal(lattice, basis, N)
    end
    my_crystal = MyInvalidCrystal(a, :Ar, SVector(1, 1, 1))
    @test_throws ErrorException System(my_crystal)
end

@testset "Different implementations" begin
    n_atoms = 400
    atom_mass = 10.0u"g/mol"
    boundary = CubicBoundary(6.0u"nm")
    temp = 1.0u"K"
    starting_coords = place_diatomics(n_atoms ÷ 2, boundary, 0.2u"nm"; min_dist=0.2u"nm")
    starting_velocities = [random_velocity(atom_mass, temp) for i in 1:n_atoms]
    starting_coords_f32 = [Float32.(c) for c in starting_coords]
    starting_velocities_f32 = [Float32.(c) for c in starting_velocities]

    function test_sim(nl::Bool, parallel::Bool, f32::Bool, gpu::Bool)
        n_atoms = 400
        n_steps = 200
        atom_mass = f32 ? 10.0f0u"g/mol" : 10.0u"g/mol"
        boundary = f32 ? CubicBoundary(6.0f0u"nm") : CubicBoundary(6.0u"nm")
        simulator = VelocityVerlet(dt=f32 ? 0.02f0u"ps" : 0.02u"ps")
        k = f32 ? 10_000.0f0u"kJ * mol^-1 * nm^-2" : 10_000.0u"kJ * mol^-1 * nm^-2"
        r0 = f32 ? 0.2f0u"nm" : 0.2u"nm"
        bonds = [HarmonicBond(k=k, r0=r0) for i in 1:(n_atoms ÷ 2)]
        specific_inter_lists = (InteractionList2Atoms(
            gpu ? CuArray(Int32.(collect(1:2:n_atoms))) : Int32.(collect(1:2:n_atoms)),
            gpu ? CuArray(Int32.(collect(2:2:n_atoms))) : Int32.(collect(2:2:n_atoms)),
            gpu ? CuArray(bonds) : bonds,
        ),)

        neighbor_finder = NoNeighborFinder()
        cutoff = DistanceCutoff(f32 ? 1.0f0u"nm" : 1.0u"nm")
        pairwise_inters = (LennardJones(use_neighbors=false, cutoff=cutoff),)
        if nl
            neighbor_finder = DistanceNeighborFinder(
                eligible=gpu ? CuArray(trues(n_atoms, n_atoms)) : trues(n_atoms, n_atoms),
                n_steps=10,
                dist_cutoff=f32 ? 1.5f0u"nm" : 1.5u"nm",
            )
            pairwise_inters = (LennardJones(use_neighbors=true, cutoff=cutoff),)
        end
        show(devnull, neighbor_finder)

        if gpu
            coords = CuArray(deepcopy(f32 ? starting_coords_f32 : starting_coords))
            velocities = CuArray(deepcopy(f32 ? starting_velocities_f32 : starting_velocities))
            atoms = CuArray([Atom(charge=f32 ? 0.0f0 : 0.0, mass=atom_mass, σ=f32 ? 0.2f0u"nm" : 0.2u"nm",
                                  ϵ=f32 ? 0.2f0u"kJ * mol^-1" : 0.2u"kJ * mol^-1") for i in 1:n_atoms])
        else
            coords = deepcopy(f32 ? starting_coords_f32 : starting_coords)
            velocities = deepcopy(f32 ? starting_velocities_f32 : starting_velocities)
            atoms = [Atom(charge=f32 ? 0.0f0 : 0.0, mass=atom_mass, σ=f32 ? 0.2f0u"nm" : 0.2u"nm",
                            ϵ=f32 ? 0.2f0u"kJ * mol^-1" : 0.2u"kJ * mol^-1") for i in 1:n_atoms]
        end

        s = System(
            atoms=atoms,
            coords=coords,
            boundary=boundary,
            velocities=velocities,
            pairwise_inters=pairwise_inters,
            specific_inter_lists=specific_inter_lists,
            neighbor_finder=neighbor_finder,
        )

        @test is_on_gpu(s) == gpu
        @test float_type(s) == (f32 ? Float32 : Float64)

        n_threads = parallel ? Threads.nthreads() : 1
        neighbors = find_neighbors(s; n_threads=n_threads)
        E_start = potential_energy(s, neighbors; n_threads=n_threads)

        simulate!(s, simulator, n_steps; n_threads=n_threads)
        return s.coords, E_start
    end

    runs = [
        ("CPU"       , [false, false, false, false]),
        ("CPU f32"   , [false, false, true , false]),
        ("CPU NL"    , [true , false, false, false]),
        ("CPU f32 NL", [true , false, true , false]),
    ]
    if run_parallel_tests
        push!(runs, ("CPU parallel"       , [false, true , false, false]))
        push!(runs, ("CPU parallel f32"   , [false, true , true , false]))
        push!(runs, ("CPU parallel NL"    , [true , true , false, false]))
        push!(runs, ("CPU parallel f32 NL", [true , true , true , false]))
    end
    if run_gpu_tests
        push!(runs, ("GPU"       , [false, false, false, true]))
        push!(runs, ("GPU f32"   , [false, false, true , true]))
        push!(runs, ("GPU NL"    , [true , false, false, true]))
        push!(runs, ("GPU f32 NL", [true , false, true , true]))
    end

    final_coords_ref, E_start_ref = test_sim(runs[1][2]...)
    # Check all simulations give the same result to within some error
    for (name, args) in runs
        final_coords, E_start = test_sim(args...)
        final_coords_f64 = [Float64.(c) for c in Array(final_coords)]
        coord_diff = sum(sum(map(x -> abs.(x), final_coords_f64 .- final_coords_ref))) / (3 * n_atoms)
        E_diff = abs(Float64(E_start) - E_start_ref)
        @info "$(rpad(name, 19)) - difference per coordinate $coord_diff - potential energy difference $E_diff"
        @test coord_diff < 1e-4u"nm"
        @test E_diff < 5e-4u"kJ * mol^-1"
    end
end<|MERGE_RESOLUTION|>--- conflicted
+++ resolved
@@ -460,10 +460,10 @@
     end
 end
 
-<<<<<<< HEAD
+
 #TODO update test
 """
-=======
+
 @testset "SHAKE bond constraints" begin
     n_atoms = 100
     atom_mass = 10.0u"g/mol"
@@ -508,7 +508,7 @@
 
     old_coords = sys.coords
     apply_constraints!(sys, sh, old_coords, 0.002u"ps")
->>>>>>> 488e307a
+
 
 
 #TODO: Try in 2D
@@ -532,18 +532,9 @@
     push!(constraints, DistanceConstraint(SVector(j, j+n_atoms_half), bond_length))
 end
 
-<<<<<<< HEAD
+
 # constraint_algorithm = SHAKE(similar(coords))
 constraint_algorithm = RATTLE(similar(coords))
-=======
-@testset "SHAKE triatomic" begin
-    n_atoms = 30
-    atom_mass = 10.0u"g/mol"
-    atoms = [Atom(mass=atom_mass, σ=0.3u"nm", ϵ=0.2u"kJ * mol^-1") for i in 1:n_atoms]
-    boundary = CubicBoundary(2.0u"nm")
-
-    coords = place_atoms(n_atoms ÷ 3, boundary, min_dist=0.3u"nm")
->>>>>>> 488e307a
 
 # velocities = [random_velocity(atom_mass, temp, 1.987204e-3u"kcal * mol^-1 * K^-1") for i in 1:length(atoms)]\
 velocities = [random_velocity(atom_mass, temp) for i in 1:length(atoms)]
