--- conflicted
+++ resolved
@@ -352,11 +352,7 @@
 
     Zygote.ignore() do
         printfmt("Dist end {:6.3f}  |  Loss {:6.3f}\n", dist_end, loss_val)
-<<<<<<< HEAD
-        visualize(s.loggers["coords"], boundary, "sim.mp4")
-=======
-        visualize(s.loggers.coords, box_size, "sim.mp4")
->>>>>>> cb8b3872
+        visualize(s.loggers.coords, boundary, "sim.mp4")
     end
 
     return loss_val
