# Different ways to simulate molecules

export
    SteepestDescentMinimizer,
    simulate!,
    VelocityVerlet,
    Verlet,
    StormerVerlet,
    Langevin,
    LangevinSplitting

"""
    SteepestDescentMinimizer(; <keyword arguments>)

Steepest descent energy minimization.

# Arguments
- `step_size::D=0.01u"nm"`: the initial maximum displacement.
- `max_steps::Int=1000`: the maximum number of steps.
- `tol::F=1000.0u"kJ * mol^-1 * nm^-1"`: the maximum force below which to
    finish minimization.
- `run_loggers::Bool=false`: whether to run the loggers during minimization.
- `log_stream::L=devnull`: stream to print minimization progress to.
"""
struct SteepestDescentMinimizer{D, F, L}
    step_size::D
    max_steps::Int
    tol::F
    run_loggers::Bool
    log_stream::L
end

function SteepestDescentMinimizer(;
                                    step_size=0.01u"nm",
                                    max_steps=1_000,
                                    tol=1000.0u"kJ * mol^-1 * nm^-1",
                                    run_loggers=false,
                                    log_stream=devnull)
    return SteepestDescentMinimizer(step_size, max_steps, tol,
                                    run_loggers, log_stream)
end

"""
    simulate!(system, simulator, n_steps; parallel=true)
    simulate!(system, simulator; parallel=true)

Run a simulation on a system according to the rules of the given simulator.
Custom simulators should implement this function.
"""
function simulate!(sys,
                    sim::SteepestDescentMinimizer;
                    parallel::Bool=true)
    neighbors = find_neighbors(sys, sys.neighbor_finder; parallel=parallel)
    sim.run_loggers && run_loggers!(sys, neighbors, 0; parallel=parallel)
    E = potential_energy(sys, neighbors)
    println(sim.log_stream, "Step 0 - potential energy ",
            E, " - max force N/A - N/A")
    hn = sim.step_size

    for step_n in 1:sim.max_steps
        F = forces(sys, neighbors; parallel=parallel)
        max_force = maximum(norm.(F))

        coords_copy = sys.coords
        sys.coords += hn * F ./ max_force
        sys.coords = wrap_coords_vec.(sys.coords, (sys.boundary,))

        neighbors_copy = neighbors
        neighbors = find_neighbors(sys, sys.neighbor_finder, neighbors, step_n;
                                    parallel=parallel)
        E_trial = potential_energy(sys, neighbors)
        if E_trial < E
            hn = 6 * hn / 5
            E = E_trial
            println(sim.log_stream, "Step ", step_n, " - potential energy ",
                    E_trial, " - max force ", max_force, " - accepted")
        else
            sys.coords = coords_copy
            neighbors = neighbors_copy
            hn = hn / 5
            println(sim.log_stream, "Step ", step_n, " - potential energy ",
                    E_trial, " - max force ", max_force, " - rejected")
        end

        sim.run_loggers && run_loggers!(sys, neighbors, step_n;
                                        parallel=parallel)

        if max_force < sim.tol
            break
        end
    end
    return sys
end

# Forces are often expressed per mol but this dimension needs removing for use in the integrator
function remove_molar(x)
    fx = first(x)
    if dimension(fx) == u"𝐋 * 𝐍^-1 * 𝐓^-2"
        T = typeof(ustrip(fx))
        return x / T(Unitful.Na)
    else
        return x
    end
end

"""
    VelocityVerlet(; <keyword arguments>)

The velocity Verlet integrator.

# Arguments
- `dt::T`: the time step of the simulation.
- `coupling::C=NoCoupling()`: the coupling which applies during the simulation.
- `remove_CM_motion::Bool=true`: whether to remove the centre of mass motion
    every time step.
"""
struct VelocityVerlet{T, C}
    dt::T
    coupling::C
    remove_CM_motion::Bool
end

function VelocityVerlet(; dt, coupling=NoCoupling(), remove_CM_motion=true)
    return VelocityVerlet(dt, coupling, remove_CM_motion)
end

function simulate!(sys,
                    sim::VelocityVerlet,
                    n_steps::Integer;
                    parallel::Bool=true)
    neighbors = find_neighbors(sys, sys.neighbor_finder; parallel=parallel)
    run_loggers!(sys, neighbors, 0; parallel=parallel)
    accels_t = accelerations(sys, neighbors; parallel=parallel)
    accels_t_dt = zero(accels_t)
    sim.remove_CM_motion && remove_CM_motion!(sys)

    for step_n in 1:n_steps
        sys.coords += sys.velocities .* sim.dt .+ (remove_molar.(accels_t) .* sim.dt ^ 2) ./ 2
        sys.coords = wrap_coords_vec.(sys.coords, (sys.boundary,))

        accels_t_dt = accelerations(sys, neighbors; parallel=parallel)

        sys.velocities += remove_molar.(accels_t .+ accels_t_dt) .* sim.dt / 2

        sim.remove_CM_motion && remove_CM_motion!(sys)
        apply_coupling!(sys, sim, sim.coupling)

        run_loggers!(sys, neighbors, step_n; parallel=parallel)

        if step_n != n_steps
            neighbors = find_neighbors(sys, sys.neighbor_finder, neighbors, step_n;
                                        parallel=parallel)
            accels_t = accels_t_dt
        end
    end
    return sys
end

"""
    Verlet(; <keyword arguments>)

The leapfrog Verlet integrator.
This is a leapfrog integrator, so the velocities are offset by half a time step
behind the positions.

# Arguments
- `dt::T`: the time step of the simulation.
- `coupling::C=NoCoupling()`: the coupling which applies during the simulation.
- `remove_CM_motion::Bool=true`: whether to remove the centre of mass motion
    every time step.
"""
struct Verlet{T, C}
    dt::T
    coupling::C
    remove_CM_motion::Bool
end

function Verlet(; dt, coupling=NoCoupling(), remove_CM_motion=true)
    return Verlet(dt, coupling, remove_CM_motion)
end

function simulate!(sys,
                    sim::Verlet,
                    n_steps::Integer;
                    parallel::Bool=true)
    neighbors = find_neighbors(sys, sys.neighbor_finder; parallel=parallel)
    run_loggers!(sys, neighbors, 0; parallel=parallel)
    sim.remove_CM_motion && remove_CM_motion!(sys)

    for step_n in 1:n_steps
        accels_t = accelerations(sys, neighbors; parallel=parallel)

        sys.velocities += remove_molar.(accels_t) .* sim.dt

        sys.coords += sys.velocities .* sim.dt
        sys.coords = wrap_coords_vec.(sys.coords, (sys.boundary,))

        sim.remove_CM_motion && remove_CM_motion!(sys)
        apply_coupling!(sys, sim, sim.coupling)

        run_loggers!(sys, neighbors, step_n; parallel=parallel)

        if step_n != n_steps
            neighbors = find_neighbors(sys, sys.neighbor_finder, neighbors, step_n;
                                        parallel=parallel)
        end
    end
    return sys
end

"""
    StormerVerlet(; <keyword arguments>)

The Störmer-Verlet integrator.
Does not currently work with coupling methods that alter the velocity.

# Arguments
- `dt::T`: the time step of the simulation.
- `coupling::C=NoCoupling()`: the coupling which applies during the simulation.
"""
struct StormerVerlet{T, C}
    dt::T
    coupling::C
end

StormerVerlet(; dt, coupling=NoCoupling()) = StormerVerlet(dt, coupling)

function simulate!(sys,
                    sim::StormerVerlet,
                    n_steps::Integer;
                    parallel::Bool=true)
    neighbors = find_neighbors(sys, sys.neighbor_finder; parallel=parallel)
    run_loggers!(sys, neighbors, 0; parallel=parallel)
    coords_last = sys.coords

    for step_n in 1:n_steps
        accels_t = accelerations(sys, neighbors; parallel=parallel)

        coords_copy = sys.coords
        if step_n == 1
            # Use the velocities at the first step since there is only one set of coordinates
            sys.coords += sys.velocities .* sim.dt .+ (remove_molar.(accels_t) .* sim.dt ^ 2) ./ 2
        else
            sys.coords += vector.(coords_last, sys.coords, (sys.boundary,)) .+ remove_molar.(accels_t) .* sim.dt ^ 2
        end
        sys.coords = wrap_coords_vec.(sys.coords, (sys.boundary,))

        # This is accurate to O(dt)
        sys.velocities = vector.(coords_copy, sys.coords, (sys.boundary,)) ./ sim.dt

        apply_coupling!(sys, sim, sim.coupling)

        run_loggers!(sys, neighbors, step_n; parallel=parallel)

        if step_n != n_steps
            neighbors = find_neighbors(sys, sys.neighbor_finder, neighbors, step_n;
                                        parallel=parallel)
            coords_last = coords_copy
        end
    end
    return sys
end

"""
    Langevin(; <keyword arguments>)

The Langevin integrator, based on the Langevin Middle Integrator in OpenMM.
This is a leapfrog integrator, so the velocities are offset by half a time step
behind the positions.

# Arguments
- `dt::T`: the time step of the simulation.
- `temperature::K`: the equilibrium temperature of the simulation.
- `friction::F`: the friction coefficient of the simulation.
- `remove_CM_motion::Bool=true`: whether to remove the centre of mass motion
    every time step.
"""
struct Langevin{S, K, F, T}
    dt::S
    temperature::K
    friction::F
    remove_CM_motion::Bool
    vel_scale::T
    noise_scale::T
end

function Langevin(; dt, temperature, friction, remove_CM_motion=true)
    vel_scale = exp(-dt * friction)
    noise_scale = sqrt(1 - vel_scale^2)
    return Langevin(dt, temperature, friction, remove_CM_motion, vel_scale, noise_scale)
end

function simulate!(sys,
                    sim::Langevin,
                    n_steps::Integer;
                    parallel::Bool=true,
                    rng=Random.GLOBAL_RNG)
    neighbors = find_neighbors(sys, sys.neighbor_finder; parallel=parallel)
    run_loggers!(sys, neighbors, 0; parallel=parallel)
    sim.remove_CM_motion && remove_CM_motion!(sys)

    for step_n in 1:n_steps
        accels_t = accelerations(sys, neighbors; parallel=parallel)

        sys.velocities += remove_molar.(accels_t) .* sim.dt

        sys.coords += sys.velocities .* sim.dt / 2
        noise = random_velocities(sys, sim.temperature; rng=rng)
        sys.velocities = sys.velocities .* sim.vel_scale .+ noise .* sim.noise_scale

        sys.coords += sys.velocities .* sim.dt / 2
        sys.coords = wrap_coords_vec.(sys.coords, (sys.boundary,))
        sim.remove_CM_motion && remove_CM_motion!(sys)

        run_loggers!(sys, neighbors, step_n; parallel=parallel)

        if step_n != n_steps
            neighbors = find_neighbors(sys, sys.neighbor_finder, neighbors, step_n;
                                        parallel=parallel)
        end
    end
    return sys
end

<<<<<<< HEAD
"""
    LangevinSplitting(; <keyword arguments>)

The Langevin simulator using a general splitting scheme, consisting of a
succession of **A**, **B** and **O** steps, corresponding respectively to
updates in position, velocity for the potential part, and velocity for the
thermal fluctuation-dissipation part. The `Langevin` and `VelocityVerlet`
simulators without coupling correspond to the **BAOA** and **BAB** schemes
respectively.
=======
""" `LangevinSplitting(; <keyword arguments>)`
A Langevin simulator using a general splitting scheme, consisting of a succession of
**A**, **B** and **O** steps, corresponding respectively to updates in position, velocity for the potential part,
 and velocity for the thermal fluctuation-dissipation part.
The `Langevin` and `VelocityVerlet` simulators without coupling correspond to the **BAOA** and **BAB** schemes respectively.
For more information on the sampling properties of splitting schemes, see this [paper](https://www.ncbi.nlm.nih.gov/pmc/articles/PMC6208357/pdf/entropy-20-00318.pdf) for a general introduction.
>>>>>>> 7b42b82d

# Arguments
- `dt::S`: the time step of the simulation.
- `friction::F`: the friction coefficient. If units are used, it should have a
    dimensionality of mass per time.
- `temperature::K`: the equilibrium temperature of the simulation.
- `splitting::W`: the splitting specifier. Should be a string consisting of the
    characters `A`,`B` and `O`. Strings with no `O`s reduce to deterministic
    symplectic schemes.
- `remove_CM_motion::Bool=true`: whether to remove the centre of mass motion
    every time step.
"""
struct LangevinSplitting{S, F, K, W}
    dt::S
    friction::F
    temperature::K
    splitting::W
    remove_CM_motion::Bool
end

function LangevinSplitting(; dt, friction, temperature, splitting, remove_CM_motion=true)
    LangevinSplitting{typeof(dt), typeof(friction), typeof(temperature), typeof(splitting)}(
        dt, friction, temperature, splitting, remove_CM_motion)
end

function simulate!(sys,
                    sim::LangevinSplitting,
                    n_steps::Integer;
                    parallel::Bool=true,
                    rng=Random.GLOBAL_RNG)
    M_inv = inv.(mass.(sys.atoms))
    α_eff = exp.(-sim.friction * sim.dt .* M_inv / count('O', sim.splitting))
    σ_eff = sqrt.( (1 * unit(eltype(α_eff))) .- (α_eff .^ 2))
    neighbors = find_neighbors(sys, sys.neighbor_finder; parallel=parallel)
    accels_t = accelerations(sys, neighbors; parallel=parallel)

    effective_dts = [sim.dt / count(c, sim.splitting) for c in sim.splitting]

    forces_known = true
    force_computation_steps = Bool[]

    # Determine the need to recompute accelerations before B steps
    occursin(r"^.*B[^B]*A[^B]*$", sim.splitting) && (forces_known = false)

    for op in sim.splitting
        if op == 'O'
            push!(force_computation_steps, false)
        elseif op == 'A'
            push!(force_computation_steps, false)
            forces_known = false
        elseif op == 'B'
            if forces_known
                push!(force_computation_steps, false)
            else
                push!(force_computation_steps, true)
                forces_known = true
            end
        end
    end

    steps = []
    arguments = []

    for (j, op) in enumerate(sim.splitting)
        if op == 'A'
            push!(steps, A_step!)
            push!(arguments, (sys, effective_dts[j]))
        elseif op == 'B'
            push!(steps, B_step!)
            push!(arguments, (sys, effective_dts[j], accels_t, neighbors,
                                force_computation_steps[j], parallel))
        elseif op == 'O'
            push!(steps, O_step!)
            push!(arguments, (sys, α_eff, σ_eff, rng, sim.temperature))
        end
    end

    step_arg_pairs = zip(steps, arguments)

    run_loggers!(sys, neighbors, 0; parallel=parallel)
    sim.remove_CM_motion && remove_CM_motion!(sys)

    for step_n in 1:n_steps
        for (step!, args) in step_arg_pairs
            step!(args...)
        end
        
        run_loggers!(sys, neighbors, step_n)
        sim.remove_CM_motion && remove_CM_motion!(sys)

        if step_n != n_steps
            neighbors = find_neighbors(sys, sys.neighbor_finder, neighbors, step_n;
                                        parallel=parallel)
        end
    end
end

function O_step!(s::System, α_eff::V, σ_eff::V, rng::R, temperature::T) where {V, R <: AbstractRNG, T}
    noise = random_velocities(s, temperature; rng=rng)
    s.velocities = α_eff .* s.velocities + σ_eff .* noise
end

function A_step!(s::System, dt_eff::T) where T
    s.coords += s.velocities * dt_eff
    s.coords = wrap_coords_vec.(s.coords, (s.boundary,))
end

function B_step!(s::System, dt_eff::T, acceleration_vector::A, neighbors,
                    compute_forces::Bool, parallel::Bool) where {T, A}
    compute_forces && (acceleration_vector .= accelerations(s, neighbors, parallel=parallel))
    s.velocities += dt_eff * remove_molar.(acceleration_vector)
end<|MERGE_RESOLUTION|>--- conflicted
+++ resolved
@@ -322,24 +322,17 @@
     return sys
 end
 
-<<<<<<< HEAD
 """
     LangevinSplitting(; <keyword arguments>)
 
 The Langevin simulator using a general splitting scheme, consisting of a
 succession of **A**, **B** and **O** steps, corresponding respectively to
 updates in position, velocity for the potential part, and velocity for the
-thermal fluctuation-dissipation part. The `Langevin` and `VelocityVerlet`
-simulators without coupling correspond to the **BAOA** and **BAB** schemes
-respectively.
-=======
-""" `LangevinSplitting(; <keyword arguments>)`
-A Langevin simulator using a general splitting scheme, consisting of a succession of
-**A**, **B** and **O** steps, corresponding respectively to updates in position, velocity for the potential part,
- and velocity for the thermal fluctuation-dissipation part.
-The `Langevin` and `VelocityVerlet` simulators without coupling correspond to the **BAOA** and **BAB** schemes respectively.
-For more information on the sampling properties of splitting schemes, see this [paper](https://www.ncbi.nlm.nih.gov/pmc/articles/PMC6208357/pdf/entropy-20-00318.pdf) for a general introduction.
->>>>>>> 7b42b82d
+thermal fluctuation-dissipation part.
+The `Langevin` and `VelocityVerlet` simulators without coupling correspond to
+the **BAOA** and **BAB** schemes respectively.
+For more information on the sampling properties of splitting schemes, see
+[Fass et al. 2018](https://doi.org/10.3390/e20050318).
 
 # Arguments
 - `dt::S`: the time step of the simulation.
