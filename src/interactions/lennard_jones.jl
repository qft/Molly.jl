export
    LennardJones,
    LennardJonesSoftCore

@doc raw"""
    LennardJones(; cutoff, nl_only, lorentz_mixing, weight_14, weight_solute_solvent,
                 force_units, energy_units, skip_shortcut)

The Lennard-Jones 6-12 interaction between two atoms.
The potential energy is defined as
```math
V(r_{ij}) = 4\varepsilon_{ij} \left[\left(\frac{\sigma_{ij}}{r_{ij}}\right)^{12} - \left(\frac{\sigma_{ij}}{r_{ij}}\right)^{6}\right]
```
and the force on each atom by
```math
\begin{aligned}
\vec{F}_i &= 24\varepsilon_{ij} \left(2\frac{\sigma_{ij}^{12}}{r_{ij}^{13}} - \frac{\sigma_{ij}^6}{r_{ij}^{7}}\right) \frac{\vec{r}_{ij}}{r_{ij}} \\
&= \frac{24\varepsilon_{ij}}{r_{ij}^2} \left[2\left(\frac{\sigma_{ij}^{6}}{r_{ij}^{6}}\right)^2 -\left(\frac{\sigma_{ij}}{r_{ij}}\right)^{6}\right] \vec{r}_{ij}
\end{aligned}
```
"""
struct LennardJones{S, C, W, WS, F, E} <: PairwiseInteraction
    cutoff::C
    nl_only::Bool
    lorentz_mixing::Bool
    weight_14::W
    weight_solute_solvent::WS
    force_units::F
    energy_units::E
end

function LennardJones(;
                        cutoff=NoCutoff(),
                        nl_only=false,
                        lorentz_mixing=true,
                        weight_14=1,
                        weight_solute_solvent=1,
                        force_units=u"kJ * mol^-1 * nm^-1",
                        energy_units=u"kJ * mol^-1",
                        skip_shortcut=false)
    return LennardJones{skip_shortcut, typeof(cutoff), typeof(weight_14), typeof(weight_solute_solvent),
                        typeof(force_units), typeof(energy_units)}(
        cutoff, nl_only, lorentz_mixing, weight_14, weight_solute_solvent, force_units, energy_units)
end

is_solute(at::Atom) = at.solute
is_solute(at) = false

function Base.zero(lj::LennardJones{S, C, W, WS, F, E}) where {S, C, W, WS, F, E}
    return LennardJones{S, C, W, WS, F, E}(
        lj.cutoff,
        false,
        false,
        zero(W),
        zero(WS),
        lj.force_units,
        lj.energy_units,
    )
end

function Base.:+(l1::LennardJones{S, C, W, WS, F, E},
                 l2::LennardJones{S, C, W, WS, F, E}) where {S, C, W, WS, F, E}
    return LennardJones{S, C, W, WS, F, E}(
        l1.cutoff,
        l1.nl_only,
        l1.lorentz_mixing,
        l1.weight_14 + l2.weight_14,
        l1.weight_solute_solvent + l2.weight_solute_solvent,
        l1.force_units,
        l1.energy_units,
    )
end

@inline @inbounds function force(inter::LennardJones{S, C},
                                    dr,
                                    coord_i,
                                    coord_j,
                                    atom_i,
                                    atom_j,
                                    boundary,
                                    weight_14::Bool=false) where {S, C}
    r2 = sum(abs2, dr)

    if !S && (iszero_value(atom_i.ϵ) || iszero_value(atom_j.ϵ) || iszero_value(atom_i.σ) || iszero_value(atom_j.σ))
        return ustrip.(zero(coord_i)) * inter.force_units
    end

    # Lorentz-Berthelot mixing rules use the arithmetic average for σ
    # Otherwise use the geometric average
    σ = inter.lorentz_mixing ? (atom_i.σ + atom_j.σ) / 2 : sqrt(atom_i.σ * atom_j.σ)
    if (is_solute(atom_i) && !is_solute(atom_j)) || (is_solute(atom_j) && !is_solute(atom_i))
        ϵ = inter.weight_solute_solvent * sqrt(atom_i.ϵ * atom_j.ϵ)
    else
        ϵ = sqrt(atom_i.ϵ * atom_j.ϵ)
    end

    cutoff = inter.cutoff
    σ2 = σ^2
    params = (σ2, ϵ)

    if cutoff_points(C) == 0
        f = force_divr_nocutoff(inter, r2, inv(r2), params)
    elseif cutoff_points(C) == 1
        r2 > cutoff.sqdist_cutoff && return ustrip.(zero(coord_i)) * inter.force_units

        f = force_divr_cutoff(cutoff, r2, inter, params)
    elseif cutoff_points(C) == 2
        r2 > cutoff.sqdist_cutoff && return ustrip.(zero(coord_i)) * inter.force_units

        if r2 < cutoff.sqdist_activation
            f = force_divr_nocutoff(inter, r2, inv(r2), params)
        else
            f = force_divr_cutoff(cutoff, r2, inter, params)
        end
    end

    if weight_14
        return f * dr * inter.weight_14
    else
        return f * dr
    end
end

function force_divr_nocutoff(::LennardJones, r2, invr2, (σ2, ϵ))
    six_term = (σ2 * invr2) ^ 3

    return (24ϵ * invr2) * (2 * six_term ^ 2 - six_term)
end

@inline @inbounds function potential_energy(inter::LennardJones{S, C},
                                            dr,
                                            coord_i,
                                            coord_j,
                                            atom_i,
                                            atom_j,
                                            boundary,
                                            weight_14::Bool=false) where {S, C}
    r2 = sum(abs2, dr)

    if !S && (iszero_value(atom_i.ϵ) || iszero_value(atom_j.ϵ) || iszero_value(atom_i.σ) || iszero_value(atom_j.σ))
        return ustrip(zero(coord_i[1])) * inter.energy_units
    end

    σ = inter.lorentz_mixing ? (atom_i.σ + atom_j.σ) / 2 : sqrt(atom_i.σ * atom_j.σ)
    if (is_solute(atom_i) && !is_solute(atom_j)) || (is_solute(atom_j) && !is_solute(atom_i))
        ϵ = inter.weight_solute_solvent * sqrt(atom_i.ϵ * atom_j.ϵ)
    else
        ϵ = sqrt(atom_i.ϵ * atom_j.ϵ)
    end

    cutoff = inter.cutoff
    σ2 = σ^2
    params = (σ2, ϵ)

    if cutoff_points(C) == 0
        pe = potential(inter, r2, inv(r2), params)
    elseif cutoff_points(C) == 1
        r2 > cutoff.sqdist_cutoff && return ustrip(zero(coord_i[1])) * inter.energy_units

        pe = potential_cutoff(cutoff, r2, inter, params)
    elseif cutoff_points(C) == 2
        r2 > cutoff.sqdist_cutoff && return ustrip(zero(coord_i[1])) * inter.energy_units

        if r2 < cutoff.sqdist_activation
            pe = potential(inter, r2, inv(r2), params)
        else
            pe = potential_cutoff(cutoff, r2, inter, params)
        end
    end

    if weight_14
        return pe * inter.weight_14
    else
        return pe
    end
end

function potential(::LennardJones, r2, invr2, (σ2, ϵ))
    six_term = (σ2 * invr2) ^ 3

    return 4ϵ * (six_term ^ 2 - six_term)
end

@doc raw"""
    LennardJonesSoftCore(; cutoff, α, λ, p, nl_only, lorentz_mixing, weight_14,
                         weight_solute_solvent, force_units, energy_units, skip_shortcut)

The Lennard-Jones 6-12 interaction between two atoms with a soft core.
The potential energy is defined as
```math
V(r_{ij}) = 4\varepsilon_{ij} \left[\left(\frac{\sigma_{ij}}{r_{ij}^{\text{sc}}}\right)^{12} - \left(\frac{\sigma_{ij}}{r_{ij}^{\text{sc}}}\right)^{6}\right]
```
and the force on each atom by
```math
\vec{F}_i = 24\varepsilon_{ij} \left(2\frac{\sigma_{ij}^{12}}{(r_{ij}^{\text{sc}})^{13}} - \frac{\sigma_{ij}^6}{(r_{ij}^{\text{sc}})^{7}}\right) \left(\frac{r_{ij}}{r_{ij}^{\text{sc}}}\right)^5 \frac{\vec{r}_{ij}}{r_{ij}}
```
where
```math
r_{ij}^{\text{sc}} = \left(r_{ij}^6 + \alpha \sigma_{ij}^6 \lambda^p \right)^{1/6}
```
If ``\alpha`` or ``\lambda`` are zero this gives the standard [`LennardJones`](@ref) potential.
"""
struct LennardJonesSoftCore{S, C, A, L, P, R, W, WS, F, E} <: PairwiseInteraction
    cutoff::C
    α::A
    λ::L
    p::P
    σ6_fac::R
    nl_only::Bool
    lorentz_mixing::Bool
    weight_14::W
    weight_solute_solvent::WS
    force_units::F
    energy_units::E
end

function LennardJonesSoftCore(;
                        cutoff=NoCutoff(),
                        α=1,
                        λ=0,
                        p=2,
                        nl_only=false,
                        lorentz_mixing=true,
                        weight_14=1,
                        weight_solute_solvent=1,
                        force_units=u"kJ * mol^-1 * nm^-1",
                        energy_units=u"kJ * mol^-1",
                        skip_shortcut=false)
    σ6_fac = α * λ^p
    return LennardJonesSoftCore{skip_shortcut, typeof(cutoff), typeof(α), typeof(λ), typeof(p),
                                typeof(σ6_fac), typeof(weight_14), typeof(weight_solute_solvent),
                                typeof(force_units), typeof(energy_units)}(
        cutoff, α, λ, p, σ6_fac, nl_only, lorentz_mixing, weight_14, weight_solute_solvent,
        force_units, energy_units)
end

@inline @inbounds function force(inter::LennardJonesSoftCore{S, C},
                                    dr,
                                    coord_i,
                                    coord_j,
                                    atom_i,
                                    atom_j,
                                    boundary,
                                    weight_14::Bool=false) where {S, C}
    r2 = sum(abs2, dr)

    if !S && (iszero_value(atom_i.ϵ) || iszero_value(atom_j.ϵ) || iszero_value(atom_i.σ) || iszero_value(atom_j.σ))
        return ustrip.(zero(coord_i)) * inter.force_units
    end

    # Lorentz-Berthelot mixing rules use the arithmetic average for σ
    # Otherwise use the geometric average
    σ = inter.lorentz_mixing ? (atom_i.σ + atom_j.σ) / 2 : sqrt(atom_i.σ * atom_j.σ)
    if (is_solute(atom_i) && !is_solute(atom_j)) || (is_solute(atom_j) && !is_solute(atom_i))
        ϵ = inter.weight_solute_solvent * sqrt(atom_i.ϵ * atom_j.ϵ)
    else
        ϵ = sqrt(atom_i.ϵ * atom_j.ϵ)
    end

    cutoff = inter.cutoff
    σ2 = σ^2
    params = (σ2, ϵ, inter.σ6_fac)

    if cutoff_points(C) == 0
        f = force_divr_nocutoff(inter, r2, inv(r2), params)
    elseif cutoff_points(C) == 1
        r2 > cutoff.sqdist_cutoff && return ustrip.(zero(coord_i)) * inter.force_units

        f = force_divr_cutoff(cutoff, r2, inter, params)
    elseif cutoff_points(C) == 2
        r2 > cutoff.sqdist_cutoff && return ustrip.(zero(coord_i)) * inter.force_units

        if r2 < cutoff.sqdist_activation
            f = force_divr_nocutoff(inter, r2, inv(r2), params)
        else
            f = force_divr_cutoff(cutoff, r2, inter, params)
        end
    end

    if weight_14
        return f * dr * inter.weight_14
    else
        return f * dr
    end
end

<<<<<<< HEAD
function force_divr_nocutoff(::LennardJonesSoftCore, r2, invr2, (σ2, ϵ, σ6_fac))
    inv_rsc6 = inv(r2^3 + σ2^3 * σ6_fac)  # rsc = (r2^3 + α * σ2^3 * λ^p)^(1/6)
=======
@fastmath function force_divr_nocutoff(::LennardJonesSoftCore, r2, invr2, (σ2, ϵ, σ6_fac))
    inv_rsc6 = inv(r2^3 + σ2^3 * σ6_fac) # rsc = (r2^3 + α * σ2^3 * λ^p)^(1/6)
>>>>>>> e8cf7131
    inv_rsc  = √cbrt(inv_rsc6)
    six_term = σ2^3 * inv_rsc6

    ff  = (24ϵ * inv_rsc) * (2 * six_term^2 - six_term) * (√r2 * inv_rsc)^5
    # √invr2 is for normalizing dr
    return ff * √invr2
end

@inline @inbounds function potential_energy(inter::LennardJonesSoftCore{S, C},
                                            dr,
                                            coord_i,
                                            coord_j,
                                            atom_i,
                                            atom_j,
                                            boundary,
                                            weight_14::Bool=false) where {S, C}
    r2 = sum(abs2, dr)

    if !S && (iszero_value(atom_i.ϵ) || iszero_value(atom_j.ϵ) || iszero_value(atom_i.σ) || iszero_value(atom_j.σ))
        return ustrip(zero(coord_i[1])) * inter.energy_units
    end

    σ = inter.lorentz_mixing ? (atom_i.σ + atom_j.σ) / 2 : sqrt(atom_i.σ * atom_j.σ)
    if (is_solute(atom_i) && !is_solute(atom_j)) || (is_solute(atom_j) && !is_solute(atom_i))
        ϵ = inter.weight_solute_solvent * sqrt(atom_i.ϵ * atom_j.ϵ)
    else
        ϵ = sqrt(atom_i.ϵ * atom_j.ϵ)
    end

    cutoff = inter.cutoff
    σ2 = σ^2
    params = (σ2, ϵ, inter.σ6_fac)

    if cutoff_points(C) == 0
        pe = potential(inter, r2, inv(r2), params)
    elseif cutoff_points(C) == 1
        r2 > cutoff.sqdist_cutoff && return ustrip(zero(coord_i[1])) * inter.energy_units

        pe = potential_cutoff(cutoff, r2, inter, params)
    elseif cutoff_points(C) == 2
        r2 > cutoff.sqdist_cutoff && return ustrip(zero(coord_i[1])) * inter.energy_units

        if r2 < cutoff.sqdist_activation
            pe = potential(inter, r2, inv(r2), params)
        else
            pe = potential_cutoff(cutoff, r2, inter, params)
        end
    end

    if weight_14
        return pe * inter.weight_14
    else
        return pe
    end
end

function potential(::LennardJonesSoftCore, r2, invr2, (σ2, ϵ, σ6_fac))
    six_term = σ2^3 * inv(r2^3 + σ2^3 * σ6_fac)

    return 4ϵ * (six_term ^ 2 - six_term)
end<|MERGE_RESOLUTION|>--- conflicted
+++ resolved
@@ -284,13 +284,8 @@
     end
 end
 
-<<<<<<< HEAD
-function force_divr_nocutoff(::LennardJonesSoftCore, r2, invr2, (σ2, ϵ, σ6_fac))
-    inv_rsc6 = inv(r2^3 + σ2^3 * σ6_fac)  # rsc = (r2^3 + α * σ2^3 * λ^p)^(1/6)
-=======
 @fastmath function force_divr_nocutoff(::LennardJonesSoftCore, r2, invr2, (σ2, ϵ, σ6_fac))
     inv_rsc6 = inv(r2^3 + σ2^3 * σ6_fac) # rsc = (r2^3 + α * σ2^3 * λ^p)^(1/6)
->>>>>>> e8cf7131
     inv_rsc  = √cbrt(inv_rsc6)
     six_term = σ2^3 * inv_rsc6
 
