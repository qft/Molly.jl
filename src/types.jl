# Types

export
    Interaction,
    PairwiseInteraction,
    SpecificInteraction,
    AbstractNeighborFinder,
    InteractionList2Atoms,
    InteractionList3Atoms,
    InteractionList4Atoms,
    Atom,
    charge,
    mass,
    AtomData,
    NeighborList,
    NeighborListVec,
    System,
    ReplicaSystem,
    is_gpu_diff_safe,
    float_type

const DefaultFloat = Float64

"An interaction between atoms that contributes to forces on the atoms."
abstract type Interaction end

"""
A pairwise interaction that will apply to all or most atom pairs.
Custom pairwise interactions should sub-type this type.
"""
abstract type PairwiseInteraction <: Interaction end

"""
A specific interaction between sets of specific atoms, e.g. a bond angle.
Custom specific interactions should sub-type this type.
"""
abstract type SpecificInteraction <: Interaction end

"""
A way to find near atoms to save on simulation time.
Custom neighbor finders should sub-type this type.
"""
abstract type AbstractNeighborFinder end

"""
    InteractionList2Atoms(is, js, types, inters)
    InteractionList2Atoms(inter_type)

A list of specific interactions between two atoms.
"""
struct InteractionList2Atoms{T}
    is::Vector{Int}
    js::Vector{Int}
    types::Vector{String}
    inters::T
end

"""
    InteractionList3Atoms(is, js, ks, types, inters)
    InteractionList3Atoms(inter_type)

A list of specific interactions between three atoms.
"""
struct InteractionList3Atoms{T}
    is::Vector{Int}
    js::Vector{Int}
    ks::Vector{Int}
    types::Vector{String}
    inters::T
end

"""
    InteractionList4Atoms(is, js, ks, ls, types, inters)
    InteractionList4Atoms(inter_type)

A list of specific interactions between four atoms.
"""
struct InteractionList4Atoms{T}
    is::Vector{Int}
    js::Vector{Int}
    ks::Vector{Int}
    ls::Vector{Int}
    types::Vector{String}
    inters::T
end

InteractionList2Atoms(T) = InteractionList2Atoms{Vector{T}}([], [], [], T[])
InteractionList3Atoms(T) = InteractionList3Atoms{Vector{T}}([], [], [], [], T[])
InteractionList4Atoms(T) = InteractionList4Atoms{Vector{T}}([], [], [], [], [], T[])

interaction_type(::InteractionList2Atoms{T}) where {T} = eltype(T)
interaction_type(::InteractionList3Atoms{T}) where {T} = eltype(T)
interaction_type(::InteractionList4Atoms{T}) where {T} = eltype(T)

"""
    Atom(; <keyword arguments>)

An atom and its associated information.
Properties unused in the simulation or in analysis can be left with their
default values.
The types used should be bits types if the GPU is going to be used.

# Arguments
- `index::Int`: the index of the atom in the system.
- `charge::C=0.0`: the charge of the atom, used for electrostatic interactions.
- `mass::M=0.0u"u"`: the mass of the atom.
- `σ::S=0.0u"nm"`: the Lennard-Jones finite distance at which the inter-particle
    potential is zero.
- `ϵ::E=0.0u"kJ * mol^-1"`: the Lennard-Jones depth of the potential well.
- `solute::Bool=false`: whether the atom is part of the solute.
"""
struct Atom{C, M, S, E}
    index::Int
    charge::C
    mass::M
    σ::S
    ϵ::E
    solute::Bool
end

function Atom(;
                index=1,
                charge=0.0,
                mass=0.0u"u",
                σ=0.0u"nm",
                ϵ=0.0u"kJ * mol^-1",
                solute=false)
    return Atom(index, charge, mass, σ, ϵ, solute)
end

"""
    charge(atom)

The partial charge of an atom.
"""
charge(atom::Atom) = atom.charge

"""
    mass(atom)

The mass of an atom.
"""
mass(atom::Atom) = atom.mass

function Base.show(io::IO, a::Atom)
    print(io, "Atom with index ", a.index, ", charge=", charge(a),
            ", mass=", mass(a), ", σ=", a.σ, ", ϵ=", a.ϵ)
end

"""
    AtomData(atom_type, atom_name, res_number, res_name)

Data associated with an atom.
Storing this separately allows the atom types to be bits types and hence
work on the GPU.
"""
struct AtomData
    atom_type::String
    atom_name::String
    res_number::Int
    res_name::String
    element::String
end

function AtomData(;
                    atom_type="?",
                    atom_name="?",
                    res_number=1,
                    res_name="???",
                    element="?")
    return AtomData(atom_type, atom_name, res_number, res_name, element)
end

"""
    NeighborList()
    NeighborList(n, list)

Structure to contain pre-allocated neighbor lists.
"""
mutable struct NeighborList
    n::Int # Number of neighbors in list (n <= length(list))
    list::Vector{Tuple{Int, Int, Bool}}
end

NeighborList() = NeighborList(0, [])

function Base.empty!(nl::NeighborList)
    nl.n = 0
    return nl
end

function Base.push!(nl::NeighborList, element::Tuple{Int, Int, Bool})
    nl.n += 1
    if nl.n > length(nl.list)
        push!(nl.list, element)
    else
        nl.list[nl.n] = element
    end
    return nl
end

function Base.append!(nl::NeighborList, list::AbstractVector{Tuple{Int, Int, Bool}})
    for element in list
        push!(nl, element)
    end
    return nl
end

Base.append!(nl::NeighborList, nl_app::NeighborList) = append!(nl, @view(nl_app.list[1:nl_app.n]))

struct NeighborsVec{T}
    nbsi::Vector{Int} # Sorted ascending
    nbsj::Vector{Int}
    atom_bounds_i::Vector{Int}
    atom_bounds_j::Vector{Int}
    sortperm_j::Vector{Int}
    weights_14::T
end

NeighborsVec() = NeighborsVec{Nothing}([], [], [], [], [], nothing)

"""
    NeighborListVec(close, all)

Structure to contain neighbor lists for broadcasting.
Each component may be present or absent depending on the interactions in
the system.
"""
struct NeighborListVec{C, A}
    close::NeighborsVec{C}
    all::NeighborsVec{A}
end

"""
    System(; <keyword arguments>)

A physical system to be simulated.
Properties unused in the simulation or in analysis can be left with their
default values.
`atoms`, `atoms_data`, `coords` and `velocities` should have the same length.
This is a sub-type of `AbstractSystem` from AtomsBase.jl and implements the
interface described there.

# Arguments
- `atoms::A`: the atoms, or atom equivalents, in the system. Can be
    of any type but should be a bits type if the GPU is used.
- `atoms_data::AD`: other data associated with the atoms, allowing the atoms to
    be bits types and hence work on the GPU.
- `pairwise_inters::PI=()`: the pairwise interactions in the system, i.e.
    interactions between all or most atom pairs such as electrostatics.
    Typically a `Tuple`.
- `specific_inter_lists::SI=()`: the specific interactions in the system,
    i.e. interactions between specific atoms such as bonds or angles. Typically
    a `Tuple`.
- `general_inters::GI=()`: the general interactions in the system,
    i.e. interactions involving all atoms such as implicit solvent. Typically
    a `Tuple`.
- `coords::C`: the coordinates of the atoms in the system. Typically a
    vector of `SVector`s of 2 or 3 dimensions.
- `velocities::V=zero(coords) * u"ps^-1"`: the velocities of the atoms in the
    system.
- `boundary::B`: the bounding box in which the simulation takes place.
- `neighbor_finder::NF=NoNeighborFinder()`: the neighbor finder used to find
    close atoms and save on computation.
- `loggers::L=()`: the loggers that record properties of interest during a
    simulation.
- `force_units::F=u"kJ * mol^-1 * nm^-1"`: the units of force of the system.
    Should be set to `NoUnits` if units are not being used.
- `energy_units::E=u"kJ * mol^-1"`: the units of energy of the system. Should
    be set to `NoUnits` if units are not being used.
- `k::K=Unitful.k`: the Boltzmann constant, which may be modified in some
    simulations.
- `gpu_diff_safe::Bool`: whether to use the code path suitable for the
    GPU and taking gradients. Defaults to `isa(coords, CuArray)`.
"""
mutable struct System{D, G, T, A, AD, PI, SI, GI, C, V, B, NF, L, F, E, K} <: AbstractSystem{D}
    atoms::A
    atoms_data::AD
    pairwise_inters::PI
    specific_inter_lists::SI
    general_inters::GI
    coords::C
    velocities::V
    boundary::B
    neighbor_finder::NF
    loggers::L
    force_units::F
    energy_units::E
    k::K
end

function System(;
                atoms,
                atoms_data=[],
                pairwise_inters=(),
                specific_inter_lists=(),
                general_inters=(),
                coords,
                velocities=zero(coords) * u"ps^-1",
                boundary,
                neighbor_finder=NoNeighborFinder(),
                loggers=(),
                force_units=u"kJ * mol^-1 * nm^-1",
                energy_units=u"kJ * mol^-1",
                k=Unitful.k,
                gpu_diff_safe=isa(coords, CuArray))
    D = n_dimensions(boundary)
    G = gpu_diff_safe
    T = float_type(boundary)
    A = typeof(atoms)
    AD = typeof(atoms_data)
    PI = typeof(pairwise_inters)
    SI = typeof(specific_inter_lists)
    GI = typeof(general_inters)
    C = typeof(coords)
    V = typeof(velocities)
    B = typeof(boundary)
    NF = typeof(neighbor_finder)
    L = typeof(loggers)
    F = typeof(force_units)
    E = typeof(energy_units)

    if energy_units == NoUnits
        if unit(k) == NoUnits
            # Use user-supplied unitless Boltzmann constant
            k_converted = T(k)
        else
            # Otherwise assume energy units are (u* nm^2 * ps^-2)
            k_converted = T(ustrip(u"u * nm^2 * ps^-2 * K^-1", k))
        end
    elseif dimension(energy_units) == u"𝐋^2 * 𝐌 * 𝐍^-1 * 𝐓^-2"
        k_converted = T(uconvert(energy_units * u"mol * K^-1", k))
    else
        k_converted = T(uconvert(energy_units * u"K^-1", k))
    end
    
    K = typeof(k_converted)

    return System{D, G, T, A, AD, PI, SI, GI, C, V, B, NF, L, F, E, K}(
                    atoms, atoms_data, pairwise_inters, specific_inter_lists,
                    general_inters, coords, velocities, boundary, neighbor_finder,
                    loggers, force_units, energy_units, k_converted)
end

# type for wrapping individual replica
mutable struct IndividualReplica{C, V}
    index::Int
    coords::C
    velocities::V
end

# A system to be simulated using replica exchage
mutable struct ReplicaSystem{D, G, T, A, AD, PI, SI, GI, RS, B, NF, L, F, E} <: AbstractSystem{D}
    atoms::A
    atoms_data::AD
    pairwise_inters::PI
    specific_inter_lists::SI
    general_inters::GI
    n_replicas::Integer
    replicas::RS
    box_size::B
    neighbor_finder::NF
    replica_loggers::L
    force_units::F
    energy_units::E
end

# constructor for replica system
function ReplicaSystem(;
    atoms,
    atoms_data=[],
    pairwise_inters=(),
    specific_inter_lists=(),
    general_inters=(),
    coords,
    velocities=zero(coords) * u"ps^-1",
    n_replicas,
    box_size,
    neighbor_finder=NoNeighborFinder(),
    loggers=Dict(),
    force_units=u"kJ * mol^-1 * nm^-1",
    energy_units=u"kJ * mol^-1",
    gpu_diff_safe=isa(coords, CuArray)
    )

    D = length(box_size)
    G = gpu_diff_safe
    T = typeof(ustrip(first(box_size)))
    A = typeof(atoms)
    AD = typeof(atoms_data)
    PI = typeof(pairwise_inters)
    SI = typeof(specific_inter_lists)
    GI = typeof(general_inters)
    B = typeof(box_size)
    NF = typeof(neighbor_finder)
    F = typeof(force_units)
    E = typeof(energy_units)
    C = typeof(coords)
    V = typeof(velocities)

    replicas = Dict([i, IndividualReplica{C, V}(i, coords, velocities)] for i=1:n_replicas)
    RS = typeof(replicas)

    replica_loggers = Dict([i, copy(loggers)] for i=1:n_replicas)
    L = typeof(replica_loggers)

    return ReplicaSystem{D, G, T, A, AD, PI, SI, GI, RS, B, NF, L, F, E}(
            atoms, atoms_data, pairwise_inters, specific_inter_lists,
            general_inters, n_replicas, replicas, box_size, neighbor_finder,
            replica_loggers, force_units, energy_units)
end

"""
    is_gpu_diff_safe(sys)

Whether a `System` uses the code path suitable for the GPU and
for taking gradients.
"""
is_gpu_diff_safe(::Union{System{D, G}, ReplicaSystem{D, G}}) where {D, G} = G

"""
    float_type(sys)
    float_type(boundary)

The float type a `System` or bounding box uses.
"""
float_type(::Union{System{D, G, T}, ReplicaSystem{D, G, T}}) where {D, G, T} = T

AtomsBase.species_type(s::Union{System, ReplicaSystem}) = eltype(s.atoms)

Base.getindex(s::Union{System, ReplicaSystem}, i::Integer) = AtomView(s, i)
Base.length(s::Union{System, ReplicaSystem}) = length(s.atoms)

AtomsBase.position(s::System) = s.coords
AtomsBase.position(s::System, i::Integer) = s.coords[i]
AtomsBase.position(s::ReplicaSystem) = s.replicas[1].coords
AtomsBase.position(s::ReplicaSystem, i::Integer) = s.replicas[1].coords[i]

AtomsBase.velocity(s::System) = s.velocities
AtomsBase.velocity(s::System, i::Integer) = s.velocities[i]
AtomsBase.velocity(s::ReplicaSystem) = s.replicas[1].velocities
AtomsBase.velocity(s::ReplicaSystem, i::Integer) = s.replicas[1].velocities[i]

AtomsBase.atomic_mass(s::Union{System, ReplicaSystem}, i::Integer) = mass(s.atoms[i])
AtomsBase.atomic_symbol(s::Union{System, ReplicaSystem}, i::Integer) = Symbol(s.atoms_data[i].element)
AtomsBase.atomic_number(s::Union{System, ReplicaSystem}, i::Integer) = missing

AtomsBase.boundary_conditions(::Union{System{3}, ReplicaSystem{3}}) = SVector(Periodic(), Periodic(), Periodic())
AtomsBase.boundary_conditions(::Union{System{2}, ReplicaSystem{2}}) = SVector(Periodic(), Periodic())

edges_to_box(bs::SVector{3}, z) = SVector{3}([
    SVector(bs[1], z    , z    ),
    SVector(z    , bs[2], z    ),
    SVector(z    , z    , bs[3]),
])
edges_to_box(bs::SVector{2}, z) = SVector{2}([
    SVector(bs[1], z    ),
    SVector(z    , bs[2]),
])

<<<<<<< HEAD
function AtomsBase.bounding_box(s::Union{System, ReplicaSystem})
    bs = s.box_size
=======
function AtomsBase.bounding_box(s::System)
    bs = s.boundary.side_lengths
>>>>>>> fb25cfa3
    z = zero(bs[1])
    bb = edges_to_box(bs, z)
    return unit(z) == NoUnits ? (bb)u"nm" : bb # Assume nm without other information
end

function Base.show(io::IO, s::System)
<<<<<<< HEAD
    print(io, "System with ", length(s), " atoms, box size ", s.box_size)
end

function Base.show(io::IO, s::ReplicaSystem)
    print(io, "ReplicaSystem containing ",  s.n_replicas, " replicas with ", length(s), " atoms, box size ", s.box_size)
=======
    print(io, "System with ", length(s), " atoms, boundary ", s.boundary)
>>>>>>> fb25cfa3
end<|MERGE_RESOLUTION|>--- conflicted
+++ resolved
@@ -358,7 +358,7 @@
     general_inters::GI
     n_replicas::Integer
     replicas::RS
-    box_size::B
+    boundary::B
     neighbor_finder::NF
     replica_loggers::L
     force_units::F
@@ -375,7 +375,7 @@
     coords,
     velocities=zero(coords) * u"ps^-1",
     n_replicas,
-    box_size,
+    boundary,
     neighbor_finder=NoNeighborFinder(),
     loggers=Dict(),
     force_units=u"kJ * mol^-1 * nm^-1",
@@ -391,7 +391,7 @@
     PI = typeof(pairwise_inters)
     SI = typeof(specific_inter_lists)
     GI = typeof(general_inters)
-    B = typeof(box_size)
+    B = typeof(boundary)
     NF = typeof(neighbor_finder)
     F = typeof(force_units)
     E = typeof(energy_units)
@@ -406,7 +406,7 @@
 
     return ReplicaSystem{D, G, T, A, AD, PI, SI, GI, RS, B, NF, L, F, E}(
             atoms, atoms_data, pairwise_inters, specific_inter_lists,
-            general_inters, n_replicas, replicas, box_size, neighbor_finder,
+            general_inters, n_replicas, replicas, boundary, neighbor_finder,
             replica_loggers, force_units, energy_units)
 end
 
@@ -458,26 +458,17 @@
     SVector(z    , bs[2]),
 ])
 
-<<<<<<< HEAD
-function AtomsBase.bounding_box(s::Union{System, ReplicaSystem})
-    bs = s.box_size
-=======
 function AtomsBase.bounding_box(s::System)
     bs = s.boundary.side_lengths
->>>>>>> fb25cfa3
     z = zero(bs[1])
     bb = edges_to_box(bs, z)
     return unit(z) == NoUnits ? (bb)u"nm" : bb # Assume nm without other information
 end
 
 function Base.show(io::IO, s::System)
-<<<<<<< HEAD
-    print(io, "System with ", length(s), " atoms, box size ", s.box_size)
+    print(io, "System with ", length(s), " atoms, boundary ", s.boundary)
 end
 
 function Base.show(io::IO, s::ReplicaSystem)
     print(io, "ReplicaSystem containing ",  s.n_replicas, " replicas with ", length(s), " atoms, box size ", s.box_size)
-=======
-    print(io, "System with ", length(s), " atoms, boundary ", s.boundary)
->>>>>>> fb25cfa3
 end