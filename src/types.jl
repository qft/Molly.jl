--- conflicted
+++ resolved
@@ -568,14 +568,9 @@
     k_converted = convert_k_units(T, k, energy_units)
     K = typeof(k_converted)
 
-<<<<<<< HEAD
-
-    if(!isbits(eltype(coords)) || !isbits(eltype(vels)))
-        @warn "Eltype of coords or velocities was not isbits. It is recomended to use a vector of SVector's for performance. Note using other structures could cause errors in the force calculation"
-=======
+
     if !isbitstype(eltype(coords)) || !isbitstype(eltype(vels))
         @warn "eltype of coords or velocities is not isbits, it is recomended to use a vector of SVector's for performance"
->>>>>>> 744f11b7
     end
 
     check_units(atoms, coords, vels, energy_units, force_units, pairwise_inters,
